<?php namespace Regulus\Formation;

/*----------------------------------------------------------------------------------------------------------
	Formation
		A powerful form creation and form data saving composer package for Laravel 5.

		created by Cody Jassman
		version 1.3.18
<<<<<<< HEAD
		last updated January 30, 2018
=======
		last updated January 17, 2018
>>>>>>> e75e85b3
----------------------------------------------------------------------------------------------------------*/

use Illuminate\Routing\UrlGenerator;

use Illuminate\Support\Facades\Input;
use Illuminate\Support\Facades\Request;
use Illuminate\Support\Facades\Route;
use Illuminate\Support\Facades\Session;
use Illuminate\Support\Facades\URL;
use Illuminate\Support\Facades\Validator;

use Regulus\TetraText\Facade as Format;

class Formation {

	/**
	 * The HTML builder instance.
	 *
	 * @var \Illuminate\Html\HtmlBuilder
	 */
	protected $html;

	/**
	 * The URL generator instance.
	 *
	 * @var \Illuminate\Routing\UrlGenerator  $url
	 */
	protected $url;

	/**
	 * The CSRF token used by the form builder.
	 *
	 * @var string
	 */
	protected $csrfToken;

	/**
	 * The session store implementation.
	 *
	 * @var \Illuminate\Session\Store
	 */
	protected $session;

	/**
	 * The current model instance for the form.
	 *
	 * @var mixed
	 */
	protected $model;

	/**
	 * The reserved form open attributes.
	 *
	 * @var array
	 */
	protected $reserved = ['method', 'url', 'route', 'action', 'files'];

	/**
	 * The form methods that should be spoofed, in uppercase.
	 *
	 * @var array
	 */
	protected $spoofedMethods = ['DELETE', 'PATCH', 'PUT'];

	/**
	 * The default values for form fields.
	 *
	 * @var array
	 */
	protected $defaults = [];

	/**
	 * The labels for form fields.
	 *
	 * @var array
	 */
	protected $labels = [];

	/**
	 * The access keys for form fields.
	 *
	 * @var array
	 */
	protected $accessKeys = [];

	/**
	 * The validation rules (routed through Formation's validation() method to Validator library to allow
	 * automatic addition of error classes to labels and fields).
	 *
	 * @var array
	 */
	protected $validation = [];

	/**
	 * The form fields to be validated.
	 *
	 * @var array
	 */
	protected $validationFields = [];

	/**
	 * The form values array or object.
	 *
	 * @var array
	 */
	protected $values = [];

	/**
	 * The form errors.
	 *
	 * @var array
	 */
	protected $errors = [];

	/**
	 * The IDs that have been used for form fields (to prevent duplicates).
	 *
	 * @var array
	 */
	protected $ids = [];

	/**
	 * Whether form fields are being reset to their default values rather than the POSTed values.
	 *
	 * @var bool
	 */
	protected $reset = false;

	/**
	 * The request spoofer.
	 *
	 * @var string
	 */
	protected $spoofer = '_method';

	/**
	 * Cache application encoding locally to save expensive calls to config::get().
	 *
	 * @var string
	 */
	protected $encoding = null;

	/**
	 * Create a new Formation instance.
	 *
	 * @param  \Illuminate\Routing\UrlGenerator  $url
	 * @param  \Illuminate\Session\Store         $session
	 * @param  string  $csrfToken
	 * @return void
	 */
	public function __construct(UrlGenerator $url, $session, $csrfToken)
	{
		$this->url       = $url;
		$this->session   = $session;
		$this->csrfToken = $csrfToken;
	}

	/**
	 * Returns the POST data.
	 *
	 * @return mixed
	 */
	public function post()
	{
		$oldInput = $this->old();

		if (!empty($oldInput))
			return $oldInput;

		return Input::all();
	}

	/**
	 * Sets the default values for the form.
	 *
	 * @param  array    $defaults
	 * @param  mixed    $relations
	 * @param  mixed    $prefix
	 * @return array
	 */
	public function setDefaults($defaults = [], $relations = [], $prefix = null)
	{
		// check if relations is an associative array
		$associative = (bool) count(array_filter(array_keys((array) $relations), 'is_string'));

		// prepare prefix
		if (is_string($prefix) && $prefix != "")
			$prefix .= ".";
		else
			$prefix = "";

		// format default values for times
		$defaults = $this->formatDefaults($defaults);

		// set defaults array
		$defaultsArray = $this->defaults;

		// convert relations to array if it is a string
		if (is_string($relations))
			$relations = [$relations];

		// turn Eloquent collection into an array
		if (isset($defaults) && isset($defaults->incrementing) && isset($defaults->timestamps))
		{
			if (method_exists($defaults, 'getFormattedValues'))
				$defaults = $defaults->getFormattedValues();

			$defaultsFormatted = $defaults->toArray(false);
		}
		else
		{
			$defaultsFormatted = $defaults;
		}

		foreach ($defaultsFormatted as $field => $value)
		{
			$addValue = true;

			if ((is_array($value) || is_object($value)) && ! (int) $field)
				$addValue = false;

			// decode JSON array
			if (is_string($value) && substr($value, 0, 2) == "[\"" && substr($value, -2) == "\"]")
				$value = json_decode($value);

			// decode JSON object
			if (is_string($value) && substr($value, 0, 1) == "{" && substr($value, -1) == "}")
			{
				$value    = json_decode($value, true);
				$addValue = false;

				if ($prefix != "")
					$prefixForArray = $prefix.'.'.$field;
				else
					$prefixForArray = $field;

				$defaultsArray = $this->addArrayToDefaults($value, $prefixForArray, $defaultsArray);
			}

			if ($addValue)
				$defaultsArray[$prefix.$field] = $value;
		}

		// the suffix that formatted values will have if Formation's BaseModel is used as the model
		$formattedSuffix = $this->getFormattedFieldSuffix();

		// add relations data to defaults array if it is set
		if (!empty($relations))
		{
			foreach ($relations as $key => $relation)
			{
				$relationNumberField = null;
				$relationField       = null;

				if ($associative)
				{
					// check to see if a different number is being chosen from a field
					if (preg_match('/\[number:([A-Za-z\.\_]*)\]/', $relation, $match))
					{
						$relationNumberField = explode('.', $match[1]);
					}
					else // otherwise, a specific field is being selected
					{
						if (is_string($relation))
							$relationField = $relation;
					}

					$relation = $key;
				}

				if (count($defaults->{$relation}))
				{
					if (is_object($defaults->{$relation}) && get_class($defaults->{$relation}) != "Illuminate\Database\Eloquent\Collection")
					{
						$items = [$defaults->{$relation}];

						$i = null;
					}
					else
					{
						$items = $defaults->{$relation};

						$i = 1;
					}

					foreach ($items as $item)
					{
						$number = $i;

						if (!is_null($relationNumberField))
						{
							if (count($relationNumberField) == 1 && isset($item->{$relationNumberField[0]}))
								$number = $item->{$relationNumberField[0]};

							if (count($relationNumberField) == 2 && isset($item->{$relationNumberField[0]}) && isset($item->{$relationNumberField[0]}->{$relationNumberField[1]}))
								$number = $item->{$relationNumberField[0]}->{$relationNumberField[1]};

							if (count($relationNumberField) == 3 && isset($item->{$relationNumberField[0]}) && isset($item->{$relationNumberField[0]}->{$relationNumberField[1]})
							&& isset($item->{$relationNumberField[0]}->{$relationNumberField[1]}->{$relationNumberField[2]}))
								$number = $item->{$relationNumberField[0]}->{$relationNumberField[1]}->{$relationNumberField[2]};
						}

						$numberPrefix = !is_null($number) ? '.'.$number : '';

						if (method_exists($item, 'toArray'))
							$item = $item->toArray(false);

						$itemPrefix = $prefix.(snake_case($relation));

						foreach ($item as $field => $value)
						{
							if (!$relationField || $relationField == "*" || $relationField == $field || ($relationField && $field == "pivot"))
							{
								if ($field == "pivot")
								{
									foreach ($value as $pivotField => $pivotValue)
									{
										if ($relationField)
										{
											if ($relationField == $pivotField)
												$defaultsArray[$itemPrefix.'.pivot.'][] = $pivotValue;
										}
										else
										{
											if (substr($field, -(strlen($formattedSuffix))) == $formattedSuffix)
												$fieldName = str_replace($formattedSuffix, '', $pivotField);
											else
												$fieldName = $pivotField;

											$defaultsArray[$itemPrefix.$numberPrefix.'.pivot.'.$fieldName] = $pivotValue;
										}
									}
								}
								else
								{
									$addValue = true;

									if (substr($field, -(strlen($formattedSuffix))) == $formattedSuffix)
										$fieldName = str_replace($formattedSuffix, '', $field);
									else
										$fieldName = $field;

									// decode JSON array
									if (is_string($value) && substr($value, 0, 2) == "[\"" && substr($value, -2) == "\"]")
										$value = json_decode($value);

									// decode JSON object
									if (is_string($value) && substr($value, 0, 1) == "{" && substr($value, -1) == "}")
									{
										$value    = json_decode($value, true);
										$addValue = false;

										$prefixForArray = $itemPrefix.$numberPrefix.'.'.$fieldName;

										$defaultsArray = $this->addArrayToDefaults($value, $prefixForArray, $defaultsArray);
									}

									if ($addValue)
									{
										if ($relationField)
											$defaultsArray[$itemPrefix][] = $value;
										else
											$defaultsArray[$itemPrefix.$numberPrefix.'.'.$fieldName] = $value;
									}
								}
							}
						}

						$i ++;
					}
				}
			}
		}

		$this->defaults = $defaultsArray;

		return $this->defaults;
	}

	/**
	 * Turn multidimensional array into dot notation for defaults array.
	 *
	 * @param  array    $array
	 * @param  mixed    $prefix
	 * @param  array    $defaultsArray
	 * @return array
	 */
	private function addArrayToDefaults($array, $prefix = null, $defaultsArray = [])
	{
		if (is_null($prefix))
			$prefix = "";

		$rootPrefix = $prefix;

		foreach ($array as $field => $value)
		{
			if ($rootPrefix != "")
				$prefix = $rootPrefix.'.'.$field;
			else
				$prefix = $field;

			if (is_array($value))
			{
				$associative = array_keys($value) !== range(0, count($value) - 1);

				if ($associative)
					$defaultsArray = $this->addArrayToDefaults($value, $prefix, $defaultsArray);
				else
					$defaultsArray[$prefix] = $value;
			} else {
				$defaultsArray[$prefix] = $value;
			}
		}

		return $defaultsArray;
	}

	/**
	 * Format default values for times.
	 *
	 * @param  array    $defaults
	 * @return array
	 */
	private function formatDefaults($defaults = [])
	{
		foreach ($defaults as $field => $value) {
			$fieldArray = explode('.', $field);

			// divide any field that starts with "time" into "hour", "minutes", and "meridiem" fields
			if (substr(end($fieldArray), 0, 4) == "time")
			{
				$valueArray = explode(':', $value);

				if (count($valueArray) >= 2)
				{
					$defaults[$field.'_hour']     = $valueArray[0];
					$defaults[$field.'_minutes']  = $valueArray[1];
					$defaults[$field.'_meridiem'] = "am";

					if ($valueArray[0] >= 12)
					{
						$defaults[$field.'_hour']     -= 12;
						$defaults[$field.'_meridiem']  = "pm";
					}
				}
			}
		}

		return $defaults;
	}

	/**
	 * Get formatted field suffix.
	 *
	 * @return string
	 */
	public function getFormattedFieldSuffix()
	{
		return "_formatted";
	}

	/**
	 * Get an array of all values. Turns values with dot notation names back into proper arrays.
	 *
	 * @param  mixed    $name
	 * @param  boolean  $object
	 * @param  boolean  $defaults
	 * @return mixed
	 */
	public function getValuesArray($name = null, $object = false, $defaults = false)
	{
		$result = [];

		$oldInput = $this->old();

		if (!$defaults && (Input::all() || !empty($oldInput)))
		{
			if (Input::all())
				$values = Input::all();
			else
				$values = $this->old();

			$result = $values;
		}
		else
		{
			foreach ($this->defaults as $field => $value)
			{
				$s = explode('.', $field);

				if (!is_null($value))
				{
					switch (count($s))
					{
						case 1:	$result[$s[0]] = $value; break;
						case 2:	$result[$s[0]][$s[1]] = $value; break;
						case 3:	$result[$s[0]][$s[1]][$s[2]] = $value; break;
						case 4:	$result[$s[0]][$s[1]][$s[2]][$s[3]] = $value; break;
						case 5:	$result[$s[0]][$s[1]][$s[2]][$s[3]][$s[4]] = $value; break;
						case 6:	$result[$s[0]][$s[1]][$s[2]][$s[3]][$s[4]][$s[5]] = $value; break;
						case 7:	$result[$s[0]][$s[1]][$s[2]][$s[3]][$s[4]][$s[5]][$s[6]] = $value; break;
					}
				}
			}
		}

		if (!is_null($name))
		{
			$names = explode('.', $name);

			switch (count($names))
			{
				case 1:
					if (isset($result[$names[0]]))
						$result = $result[$names[0]];
					else
						$result = [];

					break;

				case 2:
					if (isset($result[$names[0]][$names[1]]))
						$result = $result[$names[0]][$names[1]];
					else
						$result = [];

					break;

				case 3:
					if (isset($result[$names[0]][$names[1]][$names[2]]))
						$result = $result[$names[0]][$names[1]][$names[2]];
					else
						$result = [];

					break;

				case 4:
					if (isset($result[$names[0]][$names[1]][$names[2]][$names[3]]))
						$result = $result[$names[0]][$names[1]][$names[2]][$names[3]];
					else
						$result = [];

					break;

				case 4:
					if (isset($result[$names[0]][$names[1]][$names[2]][$names[3]][$names[4]]))
						$result = $result[$names[0]][$names[1]][$names[2]][$names[3]][$names[4]];
					else
						$result = [];

					break;
			}
		}

		if ($object)
			$result = json_decode(json_encode($result));

		$this->values = $result;

		return $result;
	}

	/**
	 * Get an object of all values.
	 *
	 * @param  mixed    $name
	 * @return object
	 */
	public function getValuesObject($name = null)
	{
		return $this->getValuesArray($name, true, false);
	}

	/**
	 * Get a JSON string of all values.
	 *
	 * @param  mixed    $name
	 * @return object
	 */
	public function getJsonValues($name = null)
	{
		return addslashes(json_encode($this->getValuesArray($name)));
	}

	/**
	 * Get an array of all default values. Turns values with dot notation names back into proper arrays.
	 *
	 * @param  mixed    $name
	 * @return array
	 */
	public function getDefaultsArray($name = null)
	{
		return $this->getValuesArray($name, false, true);
	}

	/**
	 * Get an object of all default values.
	 *
	 * @param  mixed    $name
	 * @return object
	 */
	public function getDefaultsObject($name = null)
	{
		return $this->getValuesArray($name, true, true);
	}

	/**
	 * Get a value from an array if it exists.
	 *
	 * @param  string   $field
	 * @param  array    $values
	 * @return string
	 */
	public function getValueFromArray($field, $values = null)
	{
		if (isset($values[$field]))
			return $values[$field];

		return "";
	}

	/**
	 * Get a value from an object if it exists.
	 *
	 * @param  string   $field
	 * @param  object   $values
	 * @return string
	 */
	public function getValueFromObject($field, $values = null)
	{
		$fieldKeys = explode('.', $field);

		if (is_null($values))
			$values = $this->values;

		if (!is_object($values))
			$values = json_decode(json_encode($values));

		if (count($fieldKeys) == 1) {
			if (isset($values->{$fieldKeys[0]}))
				return $values->{$fieldKeys[0]};
		} else if (count($fieldKeys) == 2) {
			if (isset($values->{$fieldKeys[0]}->{$fieldKeys[1]}))
				return $values->{$fieldKeys[0]}->{$fieldKeys[1]};
		} else if (count($fieldKeys) == 3) {
			if (isset($values->{$fieldKeys[0]}->{$fieldKeys[1]}->{$fieldKeys[2]}))
				return $values->{$fieldKeys[0]}->{$fieldKeys[1]}->{$fieldKeys[2]};
		}

		return "";
	}

	/**
	 * Reset form field values back to defaults and ignores POSTed values.
	 *
	 * @param  array    $defaults
	 * @return void
	 */
	public function resetDefaults($defaults = [])
	{
		if (!empty($defaults)) $this->setDefaults($defaults); //if new defaults are set, pass them to $this->defaults
		$this->reset = true;
	}

	/**
	 * Assign labels to form fields.
	 *
	 * @param  array    $labels
	 * @return void
	 */
	public function setLabels($labels = [])
	{
		if (is_object($labels))
			$labels = (array) $labels;

		$this->labels = array_merge($this->labels, $labels);
	}

	/**
	 * Get the labels for form fields.
	 *
	 * @return array
	 */
	public function getLabels()
	{
		return $this->labels;
	}

	/**
	 * Route Validator validation rules through Formation to allow Formation
	 * to automatically add error classes to labels and fields.
	 *
	 * @param  array    $rules
	 * @param  mixed    $prefix
	 * @param  mixed    $input
	 * @return array
	 */
	public function setValidationRules($rules = [], $prefix = null, $input = null)
	{
		$rulesFormatted = [];

		if (is_array($prefix) && is_null($input))
		{
			$input  = $prefix;
			$prefix = null;
		}

		if (is_null($input))
			$input = Input::all();

		foreach ($rules as $name => $rulesItem)
		{
			if (!is_null($prefix))
				$name = $prefix.'.'.$name;

			$this->validationFields[] = $name;

			$rulesArray = explode('.', $name);
			$last       = $rulesArray[(count($rulesArray) - 1)];

			if (count($rulesArray) < 2)
				$rulesFormatted['root'][$last] = $rulesItem;
			else
				$rulesFormatted[str_replace('.'.$last, '', $name)][$last] = $rulesItem;
		}

		foreach ($rulesFormatted as $name => $rules)
		{
			if ($name == "root")
			{
				$this->validation['root'] = Validator::make($input, $rules);
			}
			else
			{
				$nameArray = explode('.', $name);

				$limitedInput = null;

				if (count($nameArray) == 1 && isset($input[$name]))
				{
					$limitedInput = $input[$name];
				}
				else if (count($nameArray) == 2 && isset($input[$nameArray[0]]) && isset($input[$nameArray[0]][$nameArray[1]]))
				{
					$limitedInput = $input[$nameArray[0]][$nameArray[1]];
				}
				else if (count($nameArray) == 3 && isset($input[$nameArray[0]]) && isset($input[$nameArray[0]][$nameArray[1]]) && isset($input[$nameArray[0]][$nameArray[1]][$nameArray[2]]))
				{
					$limitedInput = $input[$nameArray[0]][$nameArray[1]][$nameArray[2]];
				}

				if (is_null($limitedInput))
					$limitedInput = [];

				$this->validation[$name] = Validator::make($limitedInput, $rules);
			}
		}

		return $this->validation;
	}

	/**
	 * Check if one or all Validator instances are valid.
	 *
	 * @param  string   $index
	 * @return bool
	 */
	public function isValid($index = null)
	{
		// if index is null, cycle through all Validator instances
		if (is_null($index))
		{
			foreach ($this->validation as $fieldName => $validation)
			{
				if ($validation->fails())
					return false;
			}
		}
		else
		{
			// index ends in "."; validate all fields that start with that index
			if (substr($index, -1) == ".")
			{
				foreach ($this->validation as $fieldName => $validation)
				{
					if (substr($fieldName, 0, strlen($index)) == $index)
					{
						if ($validation->fails())
							return false;
					}
				}
			} else {
				if (isset($this->validation[$index]))
				{
					if ($this->validation[$index]->fails())
						return false;
				} else {
					return false;
				}
			}
		}

		return true;
	}

	/**
	 * Prepare a whole form with one big array
	 *
	 * @param  array    $form
	 * @return array
	 */
	public function prepare($form = [])
	{
		$labels   = [];
		$rules    = [];
		$defaults = [];

		if (is_object($form))
			$form = (array) $form;

		foreach ($form as $name => $field)
		{
			if (is_object($field))
				$field = (array) $field;

			if (isset($field[0]) && !is_null($field[0]) && $field[0] != "") $labels[$name]   = $field[0];
			if (isset($field[1]) && !is_null($field[1]) && $field[1] != "") $rules[$name]    = $field[1];
			if (isset($field[2]) && !is_null($field[2]) && $field[2] != "") $defaults[$name] = $field[2];
		}

		$this->setLabels($labels);
		$this->setValidationRules($rules);
		$this->setDefaults($defaults);

		return $this->validation;
	}

	/**
	 * Determine the appropriate request method to use for a form.
	 *
	 * @param  string  $method
	 * @return string
	 */
	protected function method($method = 'POST')
	{
		return $method !== "GET" ? "POST" : $method;
	}

	/**
	 * Determine the appropriate request method for a resource controller form.
	 *
	 * @param  mixed   $route
	 * @return string
	 */
	public function methodResource($route = null)
	{
		$route  = $this->route($route);
		$method = "POST";

		if (substr($route[0], -5) == ".edit")
			$method = "PUT";

		return $method;
	}

	/**
	 * Determine the appropriate action parameter to use for a form.
	 *
	 * If no action is specified, the current request URI will be used.
	 *
	 * @param  string   $action
	 * @param  bool     $https
	 * @return string
	 */
	protected function route($route = null)
	{
		if (!is_null($route))
			return $route;

		return array_merge(
			[Route::currentRouteName()],
			array_values(Route::getCurrentRoute()->parameters())
		);
	}

	/**
	 * Open up a new HTML form.
	 *
	 * @param  mixed    $options
	 * @param  array    $additionalOptions
	 * @return string
	 */
	public function open($options = [], $additionalOptions = [])
	{
		if (is_string($options))
		{
			$options = array_merge([
				'url' => $options,
			], $additionalOptions);
		}

		$method = array_get($options, 'method', 'post');

		// We need to extract the proper method from the attributes. If the method is
		// something other than GET or POST we'll use POST since we will spoof the
		// actual method since forms don't support the reserved methods in HTML.
		$attributes['method'] = $this->getMethod($method);

		$attributes['action'] = $this->getAction($options);

		$attributes['accept-charset'] = 'UTF-8';

		// If the method is PUT, PATCH or DELETE we will need to add a spoofer hidden
		// field that will instruct the Symfony request to pretend the method is a
		// different method than it actually is, for convenience from the forms.
		$append = $this->getAppendage($method);

		if (isset($options['files']) && $options['files'])
		{
			$options['enctype'] = 'multipart/form-data';
		}

		// Finally we're ready to create the final form HTML field. We will attribute
		// format the array of attributes. We will also add on the appendage which
		// is used to spoof requests for this PUT, PATCH, etc. methods on forms.
		$attributes = array_merge(

			$attributes, array_except($options, $this->reserved)

		);

		// Finally, we will concatenate all of the attributes into a single string so
		// we can build out the final form open statement. We'll also append on an
		// extra value for the hidden _method field if it's needed for the form.
		$attributes = $this->attributes($attributes);

		return '<form'.$attributes.'>'."\n\n\t".$append;
	}

	/**
	 * Open an HTML form that automatically corrects the action for a resource controller.
	 *
	 * @param  mixed   $route
	 * @param  array   $attributes
	 * @return string
	 */
	public function openResource(array $attributes = [])
	{
		$route = $this->route();

		// set method based on action
		$method = $this->methodResource($route);

		$route[0] = str_replace('create', 'store', $route[0]);
		$route[0] = str_replace('edit', 'update', $route[0]);

		$options = array_merge([
			'route'  => $route,
			'method' => $method,
		], $attributes);

		return $this->open($options);
	}

	/**
	 * Create a new model based form builder.
	 *
	 * @param  mixed  $model
	 * @param  array  $options
	 * @return string
	 */
	public function model($model, array $options = [])
	{
		$this->model = $model;

		$relations = [];
		if (isset($options['relations']))
		{
			$relations = $options['relations'];

			unset($options['relations']);
		}

		$this->setDefaults($model, $relations);

		return $this->open($options);
	}

	/**
	 * Set the model instance on the form builder.
	 *
	 * @param  mixed  $model
	 * @return void
	 */
	public function setModel($model)
	{
		$this->model = $model;
	}

	/**
	 * Close the current form.
	 *
	 * @return string
	 */
	public function close()
	{
		$this->labels = [];

		$this->model = null;

		return '</form>';
	}

	/**
	 * Generate a hidden field with the current CSRF token.
	 *
	 * @return string
	 */
	public function token()
	{
		$token = !empty($this->csrfToken) ? $this->csrfToken : $this->session->token();

		return $this->hidden('_token', ['value' => $this->csrfToken]);
	}

	/**
	 * Get the value of the form or of a form field array.
	 *
	 * @param  string  $name
	 * @param  string  $type
	 * @return mixed
	 */
	public function values($name = null)
	{
		if (is_string($name))
			$name = str_replace('(', '', str_replace(')', '', $name));

		if (!$this->reset)
		{
			if ($_POST || isset($_GET[$name]))
				return Input::get($name);

			if ($this->old($name))
				return $this->old($name);
		}

		return $this->getDefaultsArray($name);
	}

	/**
	 * Get the value of the form field. If no POST data exists or reinitialize() has been called, default value
	 * will be used. Otherwise, POST value will be used. Using "checkbox" type ensures a boolean return value.
	 *
	 * @param  string  $name
	 * @param  string  $type
	 * @return mixed
	 */
	public function value($name, $type = 'standard')
	{
		$name  = str_replace('(', '', str_replace(')', '', $name));
		$value = "";

		if (isset($this->defaults[$name]))
			$value = $this->defaults[$name];

		if (!$this->reset)
		{
			if ($_POST || isset($_GET[$name]))
				$value = Input::get($name);

			if ($this->old($name))
				$value = $this->old($name);
		}

		if ($type == "checkbox")
			$value = (bool) $value;

		return $value;
	}

	/**
	 * Get the time value from 3 individual fields created from the selectTime() method.
	 *
	 * @param  string  $name
	 * @param  string  $type
	 * @return mixed
	 */
	public function valueTime($name)
	{
		if (substr($name, -1) != "_") $name .= "_";

		$hour     = Input::get($name.'hour');
		$minutes  = Input::get($name.'minutes');
		$meridiem = Input::get($name.'meridiem');

		if ($hour == 12)
			$hour = 0;

		if ($meridiem == "pm")
			$hour += 12;

		return sprintf('%02d', $hour).':'.sprintf('%02d', $minutes).':00';
	}

	/**
	 * Add values to a data object or array.
	 *
	 * @param  mixed   $values
	 * @param  array   $fields
	 * @return mixed
	 */
	public function addValues($data = [], $fields = [])
	{
		$associative = (bool) count(array_filter(array_keys((array) $fields), 'is_string'));

		if ($associative)
		{
			foreach ($fields as $field => $config)
			{
				$add = true;

				if (is_bool($config) || $config == "text")
				{
					$value = trim($this->value($field));

					if (!$config)
						$add = false;
				}
				else if (is_array($config))
				{
					$value = trim($this->value($field));

					if (!in_array($value, $config))
						$add = false;
				}
				else if ($config == "checkbox")
				{
					$value = $this->value($field, 'checkbox');
				}

				if ($add)
				{
					if (is_object($data))
						$data->{$field} = $value;
					else
						$data[$field]   = $value;
				}
			}
		} else {
			foreach ($fields as $field)
			{
				$value = trim($this->value($field));

				if (is_object($data))
					$data->{$field} = $value;
				else
					$data[$field]   = $value;
			}
		}

		return $data;
	}

	/**
	 * Add checkbox values to a data object or array.
	 *
	 * @param  mixed   $values
	 * @param  array   $checkboxes
	 * @return mixed
	 */
	public function addCheckboxValues($data = [], $checkboxes = [])
	{
		foreach ($checkboxes as $checkbox)
		{
			$value = $this->value($checkbox, 'checkbox');

			if (is_object($data))
				$data->{$checkbox} = $value;
			else
				$data[$checkbox] = $value;
		}

		return $data;
	}

	/**
	 * Check whether a checkbox is checked.
	 *
	 * @param  string  $name
	 * @return boolean
	 */
	public function checked($name)
	{
		return $this->value($name, 'checkbox');
	}

	/**
	 * Format array named form fields from strings with period notation for arrays ("data.id" = "data[id]")
	 *
	 * @param  string  $name
	 * @return string
	 */
	protected function name($name)
	{
		// remove index number from between round brackets
		if (preg_match("/\((.*)\)/i", $name, $match))
			$name = str_replace($match[0], '', $name);

		$nameArray = explode('.', $name);

		if (count($nameArray) < 2)
			return $name;

		$nameFormatted = $nameArray[0];
		for ($n = 1; $n < count($nameArray); $n++) {
			$nameFormatted .= '['.$nameArray[$n].']';
		}

		return $nameFormatted;
	}

	/**
	 * Create an HTML label element.
	 *
	 * <code>
	 *		// Create a label for the "email" input element
	 *		echo Form::label('email', 'Email Address');
	 * </code>
	 *
	 * @param  string  $name
	 * @param  string  $value
	 * @param  array   $attributes
	 * @param  boolean $save
	 * @return string
	 */
	public function label($name = null, $label = null, $attributes = [], $save = true)
	{
		$attributes = $this->addErrorClass($name, $attributes);

		if (!is_null($name) && $name != "")
		{
			if (is_null($label))
				$label = $this->nameToLabel($name);
		} else {
			if (is_null($label))
				$label = "";
		}

		// save label in labels array if a label string contains any characters and $save is true
		if ($label != "" && $save)
			$this->labels[$name] = $label;

		// get ID of field for label's "for" attribute
		if (!isset($attributes['for']))
		{
			$id = $this->id($name, [], false);
			$attributes['for'] = $id;
		}

		// add label suffix
		$suffix = config('form.label.suffix');
		if ($suffix != "" && (!isset($attributes['suffix']) || $attributes['suffix']))
			$label .= $suffix;

		if (isset($attributes['suffix']))
			unset($attributes['suffix']);

		// add tooltip and tooltip attributes if necessary
		if (config('form.error.type_label_tooltip')) {
			$errorMessage = $this->errorMessage($name);

			if ($errorMessage)
			{
				$addAttributes = config('form.error.type_label_attributes');

				foreach ($addAttributes as $attribute => $attributeValue)
				{
					$attribute = str_replace('_', '-', $attribute);

					if (isset($attributes[$attribute]))
						$attributes[$attribute] .= ' '.$attributeValue;
					else
						$attributes[$attribute] = $attributeValue;
				}

				// set tooltip error message
				$attributes['title'] = str_replace('"', '&quot;', $errorMessage);
			}
		}

		// if any "{" characters are used, do not add "access" class for accesskey; Handlebars.js may be being used in field name or label
		if (preg_match('/\{/', $name))
			$attributes['accesskey'] = false;

		// also do not add accesskey depiction if label already contains HTML tags or HTML special characters
		if ($label != strip_tags($label) || $label != $this->entities($label))
			$attributes['accesskey'] = false;
		else
			$label = $this->entities($label); // since there is no HTML present in label, convert entities to HTML special characters

		// add accesskey
		$attributes = $this->addAccessKey($name, $label, $attributes, false);

		// add "control-label" class
		if (!isset($attributes['control-label-class']) || $attributes['control-label-class'])
		{
			if (isset($attributes['class']) && $attributes['class'] != "")
				$attributes['class'] .= ' '.config('form.label.class');
			else
				$attributes['class'] = config('form.label.class');
		}

		if (isset($attributes['control-label-class']))
			unset($attributes['control-label-class']);

		// add non-breakable space if label is empty
		if ($label == "")
			$label = "&nbsp;";

		if (is_array($attributes) && isset($attributes['accesskey']))
		{
			if (is_string($attributes['accesskey']))
			{
				$newLabel = preg_replace('/'.strtoupper($attributes['accesskey']).'/', '<span class="access">'.strtoupper($attributes['accesskey']).'</span>', $label, 1);

				if ($newLabel == $label) // if nothing changed with replace, try lowercase
					$newLabel = preg_replace('/'.$attributes['accesskey'].'/', '<span class="access">'.$attributes['accesskey'].'</span>', $label, 1);

				$label = $newLabel;
			}

			unset($attributes['accesskey']);
		}

		$attributes = $this->attributes($attributes);

		Session::put('formLabels', $this->labels);

		return '<label'.$attributes.'>'.$label.'</label>' . "\n";
	}

	/**
	 * Create an HTML label element.
	 *
	 * <code>
	 *		// Create a label for the "email" input element
	 *		echo Form::label('email', 'E-Mail Address');
	 * </code>
	 *
	 * @param  string  $name
	 * @return string
	 */
	protected function nameToLabel($name)
	{
		$nameArray = explode('.', $name);

		if (count($nameArray) < 2)
			$nameFormatted = str_replace('_', ' ', $name);
		else // if field is an array, create label from last array index
			$nameFormatted = str_replace('_', ' ', $nameArray[(count($nameArray) - 1)]);

		// convert icon code to markup
		if (preg_match('/\[ICON:(.*)\]/', $nameFormatted, $match))
		{
			$icon = str_replace(' ', '', $match[1]);

			$nameFormatted = str_replace($match[0], $this->icon($icon).' ', $nameFormatted);
		}

		if ($nameFormatted == strip_tags($nameFormatted))
			$nameFormatted = ucwords($nameFormatted);

		return $nameFormatted;
	}

	/**
	 * Add an accesskey attribute to a field based on its name.
	 *
	 * @param  string  $name
	 * @param  string  $label
	 * @param  array   $attributes
	 * @param  boolean $returnLowercase
	 * @return array
	 */
	public function addAccessKey($name, $label = null, $attributes = [], $returnLowercase = true)
	{
		if (!isset($attributes['accesskey']) || (!is_string($attributes['accesskey']) && $attributes['accesskey'] === true))
		{
			$accessKey = false;

			if (is_null($label))
			{
				if (isset($this->labels[$name]))
					$label = $this->labels[$name];
				else
					$label = $this->nameToLabel($name);
			}

			$label = strtr($label, 'Ã Ã¡Ã¢Ã£Ã¤Ã§Ã¨Ã©ÃªÃ«Ã¬Ã­Ã®Ã¯Ã±Ã²Ã³Ã´ÃµÃ¶Ã¹ÃºÃ»Ã¼Ã½Ã¿Ã€ÃÃ‚ÃƒÃ„Ã‡ÃˆÃ‰ÃŠÃ‹ÃŒÃÃŽÃÃ‘Ã’Ã“Ã”Ã•Ã–Ã™ÃšÃ›ÃœÃ', 'aaaaaceeeeiiiinooooouuuuyyAAAAACEEEEIIIINOOOOOUUUUY');
			$ignoreCharacters = [' ', '/', '!', '@', '#', '$', '%', '^', '*', '(', ')', '-', '_', '+', '=', '\\', '~', '?', '{', '}', '[', ']', '.'];

			// first check to see if an accesskey is already set for this field
			foreach ($this->accessKeys as $character => $nameAccessKey) {
				if ($nameAccessKey == $name) $accessKey = $character;
			}

			// if no accesskey is set, loop through the field name's characters and set one
			for ($l = 0; $l < strlen($label); $l++) {
				if (!$accessKey)
				{
					$character = strtolower($label[$l]);

					if (!isset($this->accessKeys[$character]) && !in_array($character, $ignoreCharacters))
					{
						$this->accessKeys[$character] = $name;
						$accessKey = $character;
					}
				}
			}

			if ($accessKey)
			{
				$attributes['accesskey'] = $accessKey;

				if ($returnLowercase)
					$attributes['accesskey'] = strtolower($attributes['accesskey']);
			}
		} else {
			if ($attributes['accesskey'] === false) //allow ability to prevent accesskey by setting it to false
				unset($attributes['accesskey']);
		}
		return $attributes;
	}

	/**
	 * Determine the ID attribute for a form element.
	 *
	 * @param  string  $name
	 * @param  array   $attributes
	 * @param  boolean $usingIdIfAvailable
	 * @return string
	 */
	protected function id($name, $attributes = [], $usingIdIfAvailable = true)
	{
		// If an ID has been explicitly specified in the attributes, we will
		// use that ID. Otherwise, we will look for an ID in the array of
		// label names so labels and their elements have the same ID.
		if (array_key_exists('id', $attributes))
		{
			$id = $attributes['id'];
		}
		else
		{
			// replace array denoting periods and underscores with dashes
			$id = strtolower(str_replace('.', '-', str_replace('_', '-', str_replace(' ', '-', $name))));

			// add ID prefix
			$idPrefix = config('form.field.prefix');

			if (!is_null($idPrefix) && $idPrefix !== false && $idPrefix != "")
				$id = $idPrefix.$id;
		}

		// remove icon code
		if (preg_match('/\[ICON:(.*)\]/i', $id, $match))
			$id = str_replace($match[0], '', $id);

		// remove round brackets that are used to prevent index number from appearing in field name
		$id = str_replace('(', '', str_replace(')', '', $id));

		// remove quotation marks
		$id = str_replace('"', '', $id);

		// replace double dashes with single dash
		$id = str_replace('--', '-', $id);

		// remove end dash if one exists
		if (substr($id, -1) == "-")
			$id = substr($id, 0, (strlen($id) - 1));

		$id = Format::slug($id); // strip illegal characters from ID

		// unset ID attribute if ID is empty or already used
		if (!$id || $id == "" || in_array($id, $this->ids))
		{
			$id = null;
		}
		else
		{
			if ($usingIdIfAvailable)
				$this->ids[] = $id;
		}

		return $id;
	}

	/**
	 * Automatically set the field class for a field.
	 *
	 * @param  string  $name
	 * @param  array   $attributes
	 * @param  string  $type
	 * @return array
	 */
	protected function setFieldClass($name, $attributes = [], $type = 'text')
	{
		if (!in_array($type, ['hidden', 'checkbox', 'radio']))
		{
			$defaultClass = config('form.field.class');
			if ($defaultClass != "")
			{
				if (isset($attributes['class']) && $attributes['class'] != "")
					$attributes['class'] .= ' '.$defaultClass;
				else
					$attributes['class'] = $defaultClass;
			}
		}

		$nameSegments = explode('.', $name);
		$fieldClass   = strtolower(str_replace('_', '-', str_replace(' ', '-', end($nameSegments))));

		// add "pivot" prefix to field name if it exists
		if (count($nameSegments) > 1 && $nameSegments[count($nameSegments) - 2] == "pivot")
			$fieldClass = $nameSegments[count($nameSegments) - 2]."-".$fieldClass;

		// remove icon code
		if (preg_match('/\[ICON:(.*)\]/i', $fieldClass, $match))
		{
			$fieldClass = str_replace($match[0], '', $fieldClass);
		}

		// remove round brackets that are used to prevent index number from appearing in field name
		$fieldClass = str_replace('(', '', str_replace(')', '', $fieldClass));

		// remove end dash if one exists
		if (substr($fieldClass, -1) == "-")
			$fieldClass = substr($fieldClass, 0, (strlen($fieldClass) - 1));

		$fieldClass = Format::slug($fieldClass); // strip illegal characters from class name

		if ($fieldClass != "")
		{
			$classPrefix = config('form.field.prefix');

			if (!is_null($classPrefix) && $classPrefix !== false && $classPrefix != "")
				$fieldClass = config('form.field.prefix').$fieldClass;

			// replace double dashes with single dash
			$fieldClass = str_replace('--', '-', $fieldClass);

			if (isset($attributes['class']) && $attributes['class'] != "")
				$attributes['class'] .= ' '.$fieldClass;
			else
				$attributes['class'] = $fieldClass;
		}

		return $attributes;
	}

	/**
	 * Automatically set a "placeholder" attribute for a field.
	 *
	 * @param  string  $name
	 * @param  array   $attributes
	 * @return array
	 */
	protected function setFieldPlaceholder($name, $attributes = [])
	{
		$placeholder = config('form.field.auto_placeholder');

		if ($placeholder && !isset($attributes['placeholder']))
		{
			$namePlaceholder = $name;

			if (isset($this->labels[$name]) && $this->labels[$name] != "")
				$namePlaceholder = $this->labels[$name];
			else
				$namePlaceholder = $this->nameToLabel($name);

			if (substr($namePlaceholder, -1) == ":")
				$namePlaceholder = substr($namePlaceholder, 0, (strlen($namePlaceholder) - 1));

			$attributes['placeholder'] = $namePlaceholder;
		}

		return $attributes;
	}

	/**
	 * Build a list of HTML attributes from an array.
	 *
	 * @param  array   $attributes
	 * @return string
	 */
	public function attributes($attributes)
	{
		$html = [];

		foreach ((array) $attributes as $key => $value)
		{
			// For numeric keys, we will assume that the key and the value are the
			// same, as this will convert HTML attributes such as "required" that
			// may be specified as required="required", etc.
			if (is_numeric($key)) $key = $value;

			if (!is_null($value))
			{
				$html[] = $key.'="'.$this->entities($value).'"';
			}
		}

		return (count($html) > 0) ? ' '.implode(' ', $html) : '';
	}

	/**
	 * Convert HTML characters to entities.
	 *
	 * The encoding specified in the application configuration file will be used.
	 *
	 * @param  string  $value
	 * @return string
	 */
	public function entities($value)
	{
		return htmlentities($value, ENT_QUOTES, config('form.encoding'), false);
	}

	/**
	 * Create a field along with a label and error message (if one is set).
	 *
	 * @param  string  $name
	 * @param  mixed   $type
	 * @param  array   $attributes
	 * @return string
	 */
	public function field($name, $type = null, $attributes = [])
	{
		// set any field named "submit" to a "submit" field automatically and set its type to attributes
		// to simplify creation of "submit" fields with field() macro
		if ($name == "submit")
		{
			if (is_array($type))
			{
				$name       = null;
				$attributes = $type;
				$type       = "submit";
			}

			$types = [
				'text',
				'search',
				'email',
				'password',
				'url',
				'number',
				'telephone',
				'phone',
				'date',
				'textarea',
				'hidden',
				'select',
				'checkbox',
				'radio',
				'checkbox-set',
				'radio-set',
				'file',
				'button',
				'submit',
			];

			if (!is_array($type) && !in_array($type, $types))
			{
				$name = $type;
				$type = "submit";
				$attributes = [];
			}
		}

		if (is_string($attributes) || is_null($attributes))
			$attributes = ['value' => $attributes];

		// allow attributes array to be passed as the second parameter
		if (is_array($type) && empty($attributes))
		{
			$attributes = $type;
			$type       = isset($attributes['type']) ? $attributes['type'] : null;
		}

		// allow label to be set via attributes array (defaults to labels array and then to a label derived from the field's name)
		$fieldLabel = config('form.field.auto_label');

		// add icon class if icon was present in label
		if (preg_match('/\[ICON:(.*)\]/i', $name))
		{
			$iconClass = "icon";

			if (isset($attributes['class']) && $attributes['class'] != "")
				$attributes['class'] .= ' '.$iconClass;
			else
				$attributes['class'] = $iconClass;
		}

		if (!is_null($name))
			$label = $this->nameToLabel($name);
		else
			$label = $name;

		if (is_array($attributes) && isset($attributes['label']))
		{
			$label = $attributes['label'];
			unset($attributes['label']);

			$fieldLabel = $label !== false;
		}

		if (is_null($label))
			$fieldLabel = false;

		if (!is_array($attributes))
			$attributes = [];

		// allow options for select, radio-set, and checkbox-set to be set via attributes array
		$options = [];
		if (isset($attributes['options']))
		{
			$options = $attributes['options'];
			unset($attributes['options']);
		}

		// allow the field's value to be set via attributes array
		$value = null;
		if (isset($attributes['value']))
		{
			$value = $attributes['value'];
			unset($attributes['value']);
		}

		// set any field named "password" to a "password" field automatically; no type declaration required
		if (substr($name, 0, 8) == "password" && is_null($type))
			$type = "password";

		// if type is still null, assume it to be a regular "text" field
		if (is_null($type))
			$type = "text";

		// set attributes up for label and field (remove element-specific attributes from label and vice versa)
		$attributesLabel = [];

		foreach ($attributes as $key => $attribute)
		{
			if (substr($key, -6) == "-label")
			{
				$key = str_replace('-label', '', $key);
				$attributesLabel[$key] = $attribute;
			}

			if (($key == "id" || $key == "id-field") && !isset($attributes['for']))
			{
				$attributesLabel['for'] = $attribute;
			}
		}

		$attributesField = ['value' => $value];

		foreach ($attributes as $key => $attribute)
		{
			if (substr($key, -6) != "-label" && substr($key, -15) != "field-container" && $key != "error-always-exists")
			{
				$key = str_replace('-field', '', $key);
				$attributesField[$key] = $attribute;
			}
		}

		$fieldContainer = !isset($attributes['field-container']) || $attributes['field-container'] === true;

		if ($fieldContainer)
			$html = $this->openFieldContainer($name, $type, $attributes);
		else
			$html = "";

		// add label for certain types
		if ($fieldLabel && in_array($type, ['text', 'search', 'password', 'url', 'number', 'date', 'textarea', 'select', 'file', 'checkbox-set', 'radio-set']))
		{
			if (in_array($type, ['checkbox-set', 'radio-set'])) // don't use field name for checkbox and radio sets
				$html .= $this->label(null, $label, $attributesLabel);
			else
				$html .= $this->label($name, $label, $attributesLabel);
		}

		switch ($type)
		{
			case "text":

				$html .= $this->text($name, $attributesField);
				break;

			case "search":

				$html .= $this->search($name, $attributesField);
				break;

			case "email":

				$html .= $this->email($name, $attributesField);
				break;

			case "password":

				$html .= $this->password($name, $attributesField);
				break;

			case "url":

				$html .= $this->url($name, $attributesField);
				break;

			case "number":

				$html .= $this->number($name, $attributesField);
				break;

			case "telephone":
			case "phone":

				$html .= $this->phone($name, $attributesField);
				break;

			case "date":

				$html .= $this->date($name, $attributesField);
				break;

			case "textarea":

				$html .= $this->textarea($name, $attributesField);
				break;

			case "hidden":

				$html .= $this->hidden($name, $attributesField);
				break;

			case "select":

				$html .= $this->select($name, $options, $attributesField);
				break;

			case "checkbox":

				$attributesField['label'] = $label;

				$html .= $this->checkbox($name, $attributesField);
				break;

			case "radio":

				$attributesField['label'] = $label;

				$html .= $this->radio($name, $value, $attributesField);
				break;

			case "checkbox-set":

				if (!is_null($name))
					$attributesField['name-prefix'] = $name;

				$html .= $this->checkboxSet($options, $attributesField);
				break;

			case "radio-set":

				$html .= $this->radioSet($name, $options, $attributesField);
				break;

			case "file":

				$html .= $this->file($name, $attributesField) . "\n";
				break;

			case "button":

				$html .= $this->button($label, $attributesField);
				break;

			case "submit":

				$html .= $this->submit($label, $attributesField);
				break;
		}

		$errorAlwaysExists = isset($attributes['error-always-exists']) && $attributes['error-always-exists'] === true;

		if ((config('form.field_container.error') || $errorAlwaysExists) && !config('form.error.type_label_tooltip'))
		{
			$html .= $this->error($name, $errorAlwaysExists) . "\n";
		}

		if ($fieldContainer)
			$html .= $this->closeFieldContainer();

		return $html;
	}

	/**
	 * Open a field container.
	 *
	 * @param  string  $name
	 * @param  mixed   $type
	 * @param  array   $attributes
	 * @return string
	 */
	public function openFieldContainer($name, $type = null, $attributes = [])
	{
		$attributesFieldContainer = [];
		foreach ($attributes as $key => $attribute) {
			if (substr($key, -16) == "-field-container")
			{
				$key = str_replace('-field-container', '', $key);
				$attributesFieldContainer[$key] = $attribute;
			}
		}

		if (!isset($attributesFieldContainer['class']) || $attributesFieldContainer['class'] == "")
			$attributesFieldContainer['class'] = config('form.field_container.class');
		else
			$attributesFieldContainer['class'] .= ' '.config('form.field_container.class');

		if (!isset($attributesFieldContainer['id']))
		{
			$id = $this->id($name, $attributesFieldContainer, false);

			if (!is_null($id))
				$attributesFieldContainer['id'] = $id.'-area';
		}
		else
		{
			if (is_null($attributesFieldContainer['id']) || !$attributesFieldContainer['id'])
				unset($attributesFieldContainer['id']);
		}

		if (in_array($type, ['checkbox', 'radio', 'hidden']))
			$attributesFieldContainer['class'] .= ' '.$type;

		$attributesFieldContainer = $this->addErrorClass($name, $attributesFieldContainer);

		return '<'.config('form.field_container.element').$this->attributes($attributesFieldContainer).'>' . "\n";
	}

	/**
	 * Close a field container.
	 *
	 * @return string
	 */
	public function closeFieldContainer()
	{
		$html = "";

		if (config('form.field_container.clear'))
			$html .= '<div class="clear"></div>' . "\n";

		$html .= '</'.config('form.field_container.element').'>' . "\n";

		return $html;
	}

	/**
	 * Create an HTML input element.
	 *
	 * <code>
	 *		// Create a "text" input element named "email"
	 *		echo Form::input('text', 'email');
	 *
	 *		// Create an input element with a specified default value
	 *		echo Form::input('text', 'email', 'example@gmail.com');
	 * </code>
	 *
	 * @param  string  $type
	 * @param  mixed   $name
	 * @param  array   $attributes
	 * @return string
	 */
	public function input($type, $name, $attributes = [])
	{
		if (is_array($name)) // allow array to be passed to create multiple fields
		{
			$html = "";

			$names = $name;
			foreach ($names as $name)
			{
				$html .= $this->input($type, $name, $attributes);
			}

			return $html;
		}
		else
		{
			if (is_string($attributes) || is_null($attributes))
				$attributes = ['value' => $attributes];

			if (!isset($attributes['value']))
				$attributes['value'] = null;

			// automatically set placeholder attribute if config option is set
			if (!in_array($type, ['hidden', 'checkbox', 'radio']))
				$attributes = $this->setFieldPlaceholder($name, $attributes);

			// add the field class if config option is set
			$attributes = $this->setFieldClass($name, $attributes, $type);

			// remove "placeholder" attribute if it is set to false
			if (isset($attributes['placeholder']) && !$attributes['placeholder'])
				unset($attributes['placeholder']);

			$name       = (isset($attributes['name'])) ? $attributes['name'] : $name;
			$attributes = $this->addErrorClass($name, $attributes);

			$attributes['id'] = $this->id($name, $attributes);

			if ($name == $this->spoofer || $name == "_token")
				unset($attributes['id']);

			if (is_null($attributes['value']) && $type != "password")
				$attributes['value'] = $this->value($name);

			if (isset($attributes['value']))
				$attributes['value'] = str_replace('"', '&quot;', $attributes['value']);

			$name = $this->name($name);

			if ($type != "hidden")
				$attributes = $this->addAccessKey($name, null, $attributes);

			$attributes = array_merge($attributes, compact('type', 'name'));

			return '<input'.$this->attributes($attributes).'>' . "\n";
		}
	}

	/**
	 * Create an HTML text input element.
	 *
	 * @param  string  $name
	 * @param  array   $attributes
	 * @return string
	 */
	public function text($name, $attributes = [])
	{
		return $this->input('text', $name, $attributes);
	}

	/**
	 * Create an HTML password input element.
	 *
	 * @param  string  $name
	 * @param  array   $attributes
	 * @return string
	 */
	public function password($name, $attributes = [])
	{
		return $this->input('password', $name, $attributes);
	}

	/**
	 * Create an HTML hidden input element.
	 *
	 * @param  string  $name
	 * @param  array   $attributes
	 * @return string
	 */
	public function hidden($name, $attributes = [])
	{
		return $this->input('hidden', $name, $attributes);
	}

	/**
	 * Create an HTML search input element.
	 *
	 * @param  string  $name
	 * @param  array   $attributes
	 * @return string
	 */
	public function search($name, $attributes = [])
	{
		return $this->input('search', $name, $attributes);
	}

	/**
	 * Create an HTML email input element.
	 *
	 * @param  string  $name
	 * @param  array   $attributes
	 * @return string
	 */
	public function email($name, $attributes = [])
	{
		return $this->input('email', $name, $attributes);
	}

	/**
	 * Create an HTML telephone input element.
	 *
	 * @param  string  $name
	 * @param  array   $attributes
	 * @return string
	 */
	public function phone($name, $attributes = [])
	{
		return $this->input('tel', $name, $attributes);
	}

	/**
	 * Create an HTML telephone input element.
	 *
	 * @param  string  $name
	 * @param  array   $attributes
	 * @return string
	 */
	public function telephone($name, $attributes = [])
	{
		return $this->phone($name, $attributes);
	}

	/**
	 * Create an HTML URL input element.
	 *
	 * @param  string  $name
	 * @param  array   $attributes
	 * @return string
	 */
	public function url($name, $attributes = [])
	{
		return $this->input('url', $name, $attributes);
	}

	/**
	 * Create an HTML number input element.
	 *
	 * @param  string  $name
	 * @param  array   $attributes
	 * @return string
	 */
	public function number($name, $attributes = [])
	{
		return $this->input('number', $name, $attributes);
	}

	/**
	 * Create an HTML date input element.
	 *
	 * @param  string  $name
	 * @param  array   $attributes
	 * @return string
	 */
	public function date($name, $attributes = [])
	{
		return $this->input('date', $name, $attributes);
	}

	/**
	 * Create an HTML file input element.
	 *
	 * @param  string  $name
	 * @param  array   $attributes
	 * @return string
	 */
	public function file($name, $attributes = [])
	{
		return $this->input('file', $name, $attributes);
	}

	/**
	 * Create an HTML range input element.
	 *
	 * @param  string  $name
	 * @param  array   $attributes
	 * @return string
	 */
	public function range($name, $attributes = [])
	{
		$output = true;
		if (isset($attributes['output']))
		{
			$output = $attributes['output'];
			unset($attributes['output']);
		}

		if (!isset($attributes['value']))
			$attributes['value'] = $this->value($name);

		// set value to minimum if it is not set
		if ((is_null($attributes['value']) || $attributes['value'] == "") && isset($attributes['min']))
			$attributes['value'] = $attributes['min'];

		$html = $this->input('range', $name, $attributes);

		if ($output)
			$html .= '<output for="'.$this->id($name).'" id="'.$this->id($name).'-output" class="range">'.$attributes['value'].'</output>' . "\n";

		return $html;
	}

	/**
	 * Create an HTML textarea element.
	 *
	 * @param  string  $name
	 * @param  array   $attributes
	 * @return string
	 */
	public function textarea($name, $attributes = [])
	{
		$attributes['name'] = $name;
		$attributes['id']   = $this->id($name, $attributes);

		// add the field class if config option is set
		$attributes = $this->setFieldClass($name, $attributes);

		// automatically set placeholder attribute if config option is set
		$attributes = $this->setFieldPlaceholder($name, $attributes);

		$attributes = $this->addErrorClass($name, $attributes);

		$value = isset($attributes['value']) ? $attributes['value'] : $value = $this->value($name);

		if (isset($attributes['value']))
			unset($attributes['value']);

		$attributes['name'] = $this->name($attributes['name']);

		$attributes = $this->addAccessKey($name, null, $attributes);
		$attributes = $this->setTextAreaSize($attributes);

		if (isset($attributes['size']))
			unset($attributes['size']);

		return '<textarea'.$this->attributes($attributes).'>'.$this->entities($value).'</textarea>' . "\n";
	}

	/**
	 * Set the text area size on the attributes.
	 *
	 * @param  array  $options
	 * @return array
	 */
	protected function setTextAreaSize($options)
	{
		if (isset($options['size']))
		{
			return $this->setQuickTextAreaSize($options);
		}

		// If the "size" attribute was not specified, we will just look for the regular
		// columns and rows attributes, using sane defaults if these do not exist on
		// the attributes array. We'll then return this entire options array back.
		$cols = array_get($options, 'cols', 50);

		$rows = array_get($options, 'rows', 10);

		return array_merge($options, compact('cols', 'rows'));
	}

	/**
	 * Set the text area size using the quick "size" attribute.
	 *
	 * @param  array  $options
	 * @return array
	 */
	protected function setQuickTextAreaSize($options)
	{
		$segments = explode('x', $options['size']);

		return array_merge($options, array('cols' => $segments[0], 'rows' => $segments[1]));
	}

	/**
	 * Create an HTML select element.
	 *
	 * <code>
	 *		// Create a HTML select element filled with options
	 *		echo Form::select('sizes', [('S' => 'Small', 'L' => 'Large']);
	 *
	 *		// Create a select element with a default selected value
	 *		echo Form::select('sizes', ['S' => 'Small', 'L' => 'Large'], 'Select a size', 'L');
	 * </code>
	 *
	 * @param  string  $name
	 * @param  array   $options
	 * @param  array   $attributes
	 * @return string
	 */
	public function select($name, $options = [], $attributes = [])
	{
		if (!isset($attributes['id']))
			$attributes['id'] = $this->id($name, $attributes);

		$attributes['name'] = $name;
		$attributes         = $this->addErrorClass($name, $attributes);

		// allow value to be set with "value" or "selected" attribute
		$value = null;
		if (isset($attributes['value']))
		{
			$value = $attributes['value'];
			unset($attributes['value']);
		}

		if (isset($attributes['selected']))
		{
			$value = $attributes['selected'];
			unset($attributes['selected']);
		}

		if (is_null($value))
			$value = $this->value($name);

		if ((is_null($value) || $value == "") && substr($name, -1) == ".")
			$value = $this->value(substr($name, 0, (strlen($name) - 1)));

		$value = str_replace('"', '&quot;', $value);

		// store value in data attribute in case options are being populated with JS after page load
		if (is_string($value))
			$attributes['data-value'] = $value;

		// add the field class if config option is set
		$attributes = $this->setFieldClass($name, $attributes);

		$html = [];

		if (isset($attributes['multiple']))
		{
			if ($attributes['multiple'] !== false)
				$attributes['multiple'] = "multiple";
			else
				unset($attributes['multiple']);
		}

		if (isset($attributes['null-option']))
		{
			if (!is_null($attributes['null-option']) && $attributes['null-option'] !== false)
			{
				$html[] = $this->option('', $attributes['null-option'], $value);

				$attributes['data-null-option'] = $attributes['null-option'];
			}

			unset($attributes['null-option']);
		} else {
			if (!isset($attributes['multiple']))
			{
				$defaultNullOption = config('form.field.default_null_option');

				if ($defaultNullOption !== false)
				{
					if (!is_string($defaultNullOption))
						$defaultNullOption = trans('formation::labels.default_null_option');

					$html[] = $this->option('', $defaultNullOption, $value);

					$attributes['data-null-option'] = $defaultNullOption;
				}
			}
		}

		if (isset($attributes['placeholder']))
		{
			$attributes['data-placeholder'] = $attributes['placeholder'];

			if (!isset($data['null-option']))
				$data['null-option'] = $attributes['placeholder'];

			unset($attributes['placeholder']);
		}

		foreach ($options as $optionValue => $optionLabel)
		{
			// allow the possibility of the same value appearing in the options array twice by appending "[DUPLICATE]" to its key
			$optionValue = str_replace('[DUPLICATE]', '', $optionValue);

			if (is_array($optionLabel))
				$html[] = $this->optionGroup($optionLabel, $optionValue, $value);
			else
				$html[] = $this->option($optionValue, $optionLabel, $value);
		}

		// make multiple select name into array if it is not already
		if (isset($attributes['multiple']) && substr($attributes['name'], -1) != ".")
			$attributes['name'] .= ".";

		$attributes['name'] = $this->name($attributes['name']);

		$attributes = $this->addAccessKey($name, null, $attributes);

		return '<select'.$this->attributes($attributes).'>' . "\n" . implode("\n", $html). "\n" .'</select>' . "\n";
	}

	/**
	 * Create an option group form element.
	 *
	 * @param  array   $list
	 * @param  string  $label
	 * @param  string  $selected
	 * @return string
	 */
	protected function optionGroup($list, $label, $selected)
	{
		$html = [];

		foreach ($list as $value => $display)
		{
			$html[] = $this->option($display, $value, $selected);
		}

		return '<optgroup label="'.e($label).'">'.implode('', $html).'</optgroup>';
	}

	/**
	 * Create an HTML select element option.
	 *
	 * @param  string  $value
	 * @param  string  $label
	 * @param  string  $selected
	 * @return string
	 */
	protected function option($value, $label, $selected)
	{
		if (is_array($selected))
			$selected = (in_array($value, $selected)) ? 'selected' : null;
		else
			$selected = ((string) $value == (string) $selected) ? 'selected' : null;

		$attributes = [
			'value'    => $this->entities($value),
			'selected' => $selected,
		];

		return '<option'.$this->attributes($attributes).'>'.$this->entities($label).'</option>';
	}

	/**
	 * Create a set of select boxes for times.
	 *
	 * @param  string  $name
	 * @param  array   $attributes
	 * @return string
	 */
	public function selectTime($namePrefix = 'time', $attributes = [])
	{
		$html = "";
		if ($namePrefix != "" && substr($namePrefix, -1) != "_")
			$namePrefix .= "_";

		// create hour field
		$hoursOptions = [];
		for ($h=0; $h <= 12; $h++)
		{
			$hour = sprintf('%02d', $h);
			if ($hour == 12) {
				$hoursOptions[$hour.'[DUPLICATE]'] = $hour;
			} else {
				if ($h == 0) $hour = 12;
				$hoursOptions[$hour] = $hour;
			}
		}

		$attributesHour = $attributes;

		if (isset($attributesHour['class']))
			$attributesHour['class'] .= " time time-hour";
		else
			$attributesHour['class'] = "time time-hour";

		$html .= $this->select($namePrefix.'hour', $hoursOptions, $attributesHour);

		$html .= '<span class="time-hour-minutes-separator">:</span>' . "\n";

		// create minutes field
		$minutesOptions = [];
		$attributes['minute-interval'] = !isset($attributes['minute-interval']) ? (int) $attributes['minute-interval'] : 1;

		if (!in_array($attributes['minute-inteval'], [15, 30]))
			$attributes['minute-inteval'] = 1;

		for ($m = 0; $m < 60; $m++)
		{
			$minute = sprintf('%02d', $m);
			$minutesOptions[$minute] = $minute;
		}

		unset($attributes['minute-interval']);

		$attributesMinutes = $attributes;

		if (isset($attributesMinutes['class']))
			$attributesMinutes['class'] .= " time time-minutes";
		else
			$attributesMinutes['class'] = "time time-minutes";

		$html .= $this->select($namePrefix.'minutes', $minutesOptions, $attributesMinutes);

		// create meridiem field
		$meridiemOptions    = $this->simpleOptions(['am', 'pm']);
		$attributesMeridiem = $attributes;

		if (isset($attributesMeridiem['class']))
			$attributesMeridiem['class'] .= " time time-meridiem";
		else
			$attributesMeridiem['class'] = "time time-meridiem";

		$html .= $this->select($namePrefix.'meridiem', $meridiemOptions, $attributesMeridiem);
		return $html;
	}

	/**
	 * Create a set of HTML checkboxes.
	 *
	 * @param  array   $names
	 * @param  array   $attributes
	 * @return string
	 */
	public function checkboxSet($names = [], $attributes = [])
	{
		if (!empty($names) && (is_object($names) || is_array($names)))
		{
			if (is_object($names))
				$names = (array) $names;

			$containerAttributes = ['class' => 'checkbox-set'];

			if (isset($attributes['name-prefix']))
			{
				$namePrefix = $attributes['name-prefix'];

				$containerAttributes['id'] = $this->id($namePrefix, $attributes);

				unset($attributes['name-prefix']);
			} else {
				$namePrefix = null;
			}

			$valueType  = null;
			$valueTypes = ['name', 'label'];

			foreach ($valueTypes as $valueTypeListed)
			{
				if (isset($attributes[$valueTypeListed.'-values']))
				{
					if ($attributes[$valueTypeListed.'-values'])
						$valueType = $valueTypeListed;

					unset($attributes[$valueTypeListed.'-values']);
				}
			}

			foreach ($attributes as $attribute => $value)
			{
				// appending "-container" to attributes means they apply to the
				// "checkbox-set" container rather than to the checkboxes themselves
				if (substr($attribute, -10) == "-container")
				{
					if (str_replace('-container', '', $attribute) == "class")
						$containerAttributes['class'] .= ' '.$value;
					else
						$containerAttributes[str_replace('-container', '', $attribute)] = $value;

					unset($attributes[$attribute]);
				}
			}

			$containerAttributes = $this->addErrorClass('roles', $containerAttributes);
			$html = '<div'.$this->attributes($containerAttributes).'>';

			$explicitKeys = false;
			if (!is_null($namePrefix))
			{
				$explicitKeys = substr($namePrefix, -1) == ".";

				if (isset($attributes['explicit-keys']))
				{
					$explicitKeys = $attributes['explicit-keys'];

					if ($explicitKeys && substr($namePrefix, -1) != ".")
						$namePrefix .= ".";

					unset($attributes['explicit-keys']);
				}
			}

			foreach ($names as $name => $label)
			{
				// if a simple array is used, automatically create the label from the name
				$associativeArray = true;
				if (isset($attributes['associative']))
				{
					if (!$attributes['associative'])
						$associativeArray = false;
				}
				else
				{
					if (is_numeric($name) || (int) $name || $name === "0")
						$associativeArray = false;
				}

				if (!$associativeArray)
				{
					$name  = $label;
					$label = $this->nameToLabel($name);
				}

				if ($valueType == "name")
				{
					$value = $name;
				}
				elseif ($valueType == "label")
				{
					$value = $label;
				}
				else
				{
					$value = ($associativeArray && !is_null($namePrefix) && !$explicitKeys) ? $name : 1;
				}

				$nameToCheck = $name;
				if (!is_null($namePrefix))
				{
					if ($explicitKeys)
					{
						$nameToCheck = $namePrefix . $name;
						$name        = $nameToCheck;
					}
					else
					{
						$nameToCheck = $namePrefix;
						$name        = $namePrefix . '.('.$name.')';
					}
				}

				$valueToCheck = $this->value($nameToCheck);
				$checked      = false;

				if (is_array($valueToCheck) && in_array($value, $valueToCheck))
				{
					$checked = true;
				}
				else if (is_bool($value) && $value == $this->value($nameToCheck, 'checkbox'))
				{
					$checked = true;
				}
				else if ($value && $value == $valueToCheck)
				{
					$checked = true;
				}
				else if (!$value && $value === $valueToCheck)
				{
					$checked = true;
				}

				$checkboxAttributes          = $attributes;
				$checkboxAttributes['id']    = $this->id($name);
				$checkboxAttributes['value'] = $value;
				$checkboxAttributes['label'] = $label;

				if ($checked)
					$checkboxAttributes['checked'] = "checked";

				if (isset($checkboxAttributes['associative']))
					unset($checkboxAttributes['associative']);

				if (isset($checkboxAttributes['name-values']))
					unset($checkboxAttributes['name-values']);

				$checkbox = $this->checkbox($name, $checkboxAttributes);

				$html .= $checkbox;
			}

			$html .= '</div><!-- /.checkbox-set -->' . "\n";
			return $html;
		}
	}

	/**
	 * Create an HTML checkbox input element.
	 *
	 * @param  string  $name
	 * @param  array   $attributes
	 * @return string
	 */
	public function checkbox($name, $attributes = [])
	{
		if (!isset($attributes['value']))
			$attributes['value'] = 1;

		if (is_string($attributes['value']))
			$attributes['value'] = str_replace('"', '&quot;', $attributes['value']);

		$checked = false;

		if ($attributes['value'] == $this->value($name) && !isset($attributes['checked']))
		{
			$checked = true;

			$attributes['checked'] = true;
		}

		if (isset($attributes['checked']) && $attributes['checked'] != "checked")
		{
			if ($attributes['checked'] === true)
			{
				$checked = true;

				$attributes['checked'] = "checked";
			}
			else
			{
				unset($attributes['checked']);
			}
		}

		// add selected class to list item if checkbox is checked to allow styling for selected checkboxes in set
		$containerAttributes = ['class' => 'checkbox'];
		if ($checked)
			$containerAttributes['class'] .= ' selected';

		$html = '<div'.$this->attributes($containerAttributes).'>' . "\n";

		$label      = null;
		$labelFirst = false;

		if (isset($attributes['label']))
		{
			if ($attributes['label'] === true)
			{
				$label = $this->nameToLabel($name);
			}
			elseif (is_string($attributes['label']))
			{
				$label = $attributes['label'];
			}

			unset($attributes['label']);

			if (!is_null($label))
			{
				$html .= '<label>' . "\n";

				if (isset($attributes['label-first']))
				{
					$labelFirst = $attributes['label-first'];

					unset($attributes['label-first']);
				}

				$label = '<span class="label'.($labelFirst ? ' label-first' : '').'">'.$label.'</span>';

				if ($labelFirst)
					$html .= $label.' ';
			}
		}

		$html .= $this->checkable('checkbox', $name, $attributes);

		if (!is_null($label))
		{
			if (!$labelFirst)
				$html .= ' '.$label;

			$html .= "\n" . '</label>' . "\n";
		}

		$html .= '</div><!-- /.checkbox -->' . "\n";

		return $html;
	}

	/**
	 * Create a set of HTML radio buttons.
	 *
	 * @param  string  $name
	 * @param  array   $options
	 * @param  array   $attributes
	 * @return string
	 */
	public function radioSet($name, $options = [], $attributes = [])
	{
		if (!empty($options) && (is_object($options) || is_array($options)))
		{
			if (is_object($options))
				$options = (array) $options;

			$containerAttributes = ['class' => 'radio-set', 'id' => $this->id($name, $attributes)];

			foreach ($attributes as $attribute => $value)
			{
				// appending "-container" to attributes means they apply to the
				// "radio-set" container rather than to the checkboxes themselves
				if (substr($attribute, -10) == "-container")
				{
					if (str_replace('-container', '', $attribute) == "class")
						$containerAttributes['class'] .= ' '.$value;
					else
						$containerAttributes[str_replace('-container', '', $attribute)] = $value;

					unset($attributes[$attribute]);
				}
			}

			$containerAttributes = $this->addErrorClass($name, $containerAttributes);
			$html                = '<div'.$this->attributes($containerAttributes).'>';

			$label    = $this->label($name); //set dummy label so ID can be created in line below
			$idPrefix = $containerAttributes['id'];

			if (!isset($attributes['value']) || is_null($attributes['value']))
				$attributes['value'] = $this->value($name);

			foreach ($options as $optionValue => $optionLabel)
			{
				$radioButtonAttributes = $attributes;

				if ($attributes['value'] == (string) $optionValue)
					$radioButtonAttributes['checked'] = "checked";

				if (isset($radioButtonAttributes['checked']))
				{
					$radioButtonAttributes['checked'] = "checked";
				}

				// append radio button value to the end of ID to prevent all radio buttons from having the same ID
				$idSuffix = str_replace('"', '', str_replace('.', '-', str_replace(' ', '-', str_replace('_', '-', strtolower($optionValue)))));
				if ($idSuffix == "")
					$idSuffix = "blank";

				$radioButtonAttributes['id']    = $idPrefix.'-'.$idSuffix;
				$radioButtonAttributes['label'] = $optionLabel;

				$radioButton = $this->radio($name, $optionValue, $radioButtonAttributes);

				$html .= $radioButton;
			}

			$html .= '</div><!-- /.radio-set -->' . "\n";

			return $html;
		}

		return "";
	}

	/**
	 * Create an HTML radio button input element.
	 *
	 * <code>
	 *		// Create a radio button element
	 *		echo Form::radio('drinks', 'Milk');
	 * </code>
	 *
	 * @param  string  $name
	 * @param  mixed   $value
	 * @param  array   $attributes
	 * @return string
	 */
	public function radio($name, $value = null, $attributes = [])
	{
		if (is_array($value))
		{
			$attributes = $value;

			$value = isset($attributes['value']) ? $attributes['value'] : null;
		}

		if (is_null($value))
			$value = $name;

		$value = str_replace('"', '&quot;', $value);

		$attributes['value'] = $value;

		$checked = false;

		if ((string) $value === $this->value($name) && !isset($attributes['checked']))
		{
			$checked = true;

			$attributes['checked'] = true;
		}

		if (isset($attributes['checked']) && $attributes['checked'] != "checked")
		{
			if ($attributes['checked'] === true)
			{
				$checked = true;

				$attributes['checked'] = "checked";
			}
			else
			{
				unset($attributes['checked']);
			}
		}

		if (!isset($attributes['id']))
		{
			$nameForId = preg_replace('/[^a-zA-Z\_]/', '', $name.'_'.str_replace(' ', '_', strtolower($value)));

			$attributes['id'] = $this->id($nameForId, $attributes);
		}

		// add selected class to list item if radio button is checked to allow styling for selected checkboxes in set
		$containerAttributes = ['class' => 'radio'];
		if ($checked)
			$containerAttributes['class'] .= ' selected';

		$html = '<div'.$this->attributes($containerAttributes).'>' . "\n";

		$label      = null;
		$labelFirst = false;

		if (isset($attributes['label']))
		{
			if ($attributes['label'] === true)
			{
				$label = $this->nameToLabel($value);
			}
			elseif (is_string($attributes['label']))
			{
				$label = $attributes['label'];
			}

			unset($attributes['label']);

			if (!is_null($label))
			{
				$html .= '<label>' . "\n";

				if (isset($attributes['label-first']))
				{
					$labelFirst = $attributes['label-first'];

					unset($attributes['label-first']);
				}

				$label = '<span class="label'.($labelFirst ? ' label-first' : '').'">'.$label.'</span>';

				if ($labelFirst)
					$html .= $label.' ';
			}
		}

		$html .= $this->checkable('radio', $name, $attributes);

		if (!is_null($label))
		{
			if (!$labelFirst)
				$html .= ' '.$label;

			$html .= "\n" . '</label>' . "\n";
		}

		$html .= '</div><!-- /.radio -->' . "\n";

		return $html;
	}

	/**
	 * Create a checkable (checkbox or radio button) input element.
	 *
	 * @param  string  $type
	 * @param  string  $name
	 * @param  string  $value
	 * @param  bool    $checked
	 * @param  array   $attributes
	 * @return string
	 */
	protected function checkable($type, $name, $attributes)
	{
		return $this->input($type, $name, $attributes);
	}

	/**
	 * Prepare an options array from a set of records
	 * for a select field, checkbox set, or radio button set.
	 *
	 * @param  mixed   $records
	 * @param  mixed   $labelValueFields
	 * @return array
	 */
	public function prepOptions($records = [], $labelValueFields = [])
	{
		$options = [];

		if (is_string($labelValueFields) || (is_array($labelValueFields) && count($labelValueFields) > 0))
		{
			foreach ($records as $key => $record)
			{
				// turn object into array
				$recordArray = $record;
				if (is_object($record))
				{
					if (method_exists($record, 'toArray'))
						$recordArray = $record->toArray();
					else
						$recordArray = (array) $record;
				}

				// set label and value according to specified variables
				if (is_string($labelValueFields))
				{
					$label = $labelValueFields;
					$value = $labelValueFields;
				}
				else if (is_array($labelValueFields) && count($labelValueFields) == 1)
				{
					$label = $labelValueFields[0];
					$value = $labelValueFields[0];
				}
				else
				{
					$label = $labelValueFields[0];
					$value = $labelValueFields[1];
				}

				if (isset($optionValue))
					unset($optionValue);

				$method = Format::getMethodFromString($value);

				if (!is_null($method)) // value is a method of object; call it
				{
					$optionValue = call_user_func_array([$record, $method['name']], $method['parameters']);
				}
				else if (isset($record[$value]))
				{
					$optionValue = $record[$value];
				}

				// if a label and a value are set, add it to options array
				if (isset($recordArray[$label]) && isset($optionValue))
					$options[$recordArray[$label]] = $optionValue;
			}
		}

		return $options;
	}

	/**
	 * Create an associative array from a simple array for a select field, checkbox set, or radio button set.
	 *
	 * @param  array   $options
	 * @param  boolean $lowercaseKeys
	 * @return array
	 */
	public function simpleOptions($options = [], $lowercaseKeys = false)
	{
		$optionsFormatted = [];

		if (is_array($options))
		{
			foreach ($options as $option)
			{
				$key = $lowercaseKeys ? strtolower($option) : $option;

				$optionsFormatted[$key] = $option;
			}
		}

		return $optionsFormatted;
	}

	/**
	 * Create an associative array from a simple array for a checkbox set. The field name will be lowercased and underscored.
	 *
	 * @param  array   $options
	 * @return array
	 */
	public function checkboxOptions($options = [])
	{
		$optionsFormatted = [];

		if (is_array($options))
		{
			foreach ($options as $option)
			{
				$fieldName = strtolower(str_replace('.', '', str_replace(' ', '_', trim($option))));

				$optionsFormatted[$fieldName] = $option;
			}
		}

		return $optionsFormatted;
	}

	/**
	 * Offset a simple array by 1 index to prevent any options from having an
	 * index (value) of 0 for a select field, checkbox set, or radio button set.
	 *
	 * @param  array   $options
	 * @return array
	 */
	public function offsetOptions($options = [])
	{
		$optionsFormatted = [];

		for ($o=0; $o < count($options); $o++)
		{
			$optionsFormatted[($o + 1)] = $options[$o];
		}

		return $optionsFormatted;
	}

	/**
	 * Create an options array of numbers within a specified range
	 * for a select field, checkbox set, or radio button set.
	 *
	 * @param  integer $start
	 * @param  integer $end
	 * @param  integer $increment
	 * @param  integer $decimals
	 * @return array
	 */
	public function numberOptions($start = 1, $end = 10, $increment = 1, $decimals = 0)
	{
		$options = [];

		if (is_numeric($start) && is_numeric($end))
		{
			if ($start <= $end)
			{
				for ($o = $start; $o <= $end; $o += $increment)
				{
					if ($decimals)
						$value = number_format($o, $decimals, '.', '');
					else
						$value = $o;

					$options[$value] = $value;
				}
			}
			else
			{
				for ($o = $start; $o >= $end; $o -= $increment)
				{
					if ($decimals)
						$value = number_format($o, $decimals, '.', '');
					else
						$value = $o;

					$options[$value] = $value;
				}
			}
		}

		return $options;
	}

	/**
	 * Get an options array of times.
	 *
	 * @param  string  $minutes
	 * @return array
	 */
	public function timeOptions($minutes = 'half')
	{
		$times          = [];
		$minutesOptions = ['00'];

		switch ($minutes)
		{
			case "full":
				$minutesOptions = ['00'];
				break;

			case "half":
				$minutesOptions = ['00', '30'];
				break;

			case "quarter":
				$minutesOptions = ['00', '15', '30', '45'];
				break;

			case "ten":
			case 10:
				$minutesOptions = [];
				for ($m=0; $m < 60; $m += 10)
				{
					$minutesOptions[] = sprintf('%02d', $m);
				}
				break;

			case "five":
			case 5:
				$minutesOptions = [];
				for ($m=0; $m < 60; $m += 5)
				{
					$minutesOptions[] = sprintf('%02d', $m);
				}
				break;

			case "all":
				$minutesOptions = [];
				for ($m=0; $m < 60; $m ++)
				{
					$minutesOptions[] = sprintf('%02d', $m);
				}
				break;
		}

		for ($h = 0; $h < 24; $h ++)
		{
			$hour = sprintf('%02d', $h);
			if ($h < 12)
				$meridiem = "am";
			else
				$meridiem = "pm";

			if ($h == 0)
				$hour = 12;

			if ($h > 12)
				$hour = sprintf('%02d', ($hour - 12));

			foreach ($minutesOptions as $minutes)
			{
				$times[sprintf('%02d', $h).':'.$minutes.':00'] = $hour.':'.$minutes.$meridiem;
			}
		}

		return $times;
	}

	/**
	 * Create an options array of months. You may use an integer to go a number of months back from your start month
	 * or you may use a date to go back or forward to a specific date. If the end month is later than the start month,
	 * the select options will go from earliest to latest. If the end month is earlier than the start month, the select
	 * options will go from latest to earliest. If an integer is used as the end month, use a negative number to go back
	 * from the start month. Setting $endDate to true will use the last day of the month instead of the first day.
	 *
	 * @param  mixed   $start
	 * @param  mixed   $end
	 * @param  boolean $endDate
	 * @param  string  $format
	 * @return array
	 */
	public function monthOptions($start = 'current', $end = -12, $endDate = false, $format = 'F Y')
	{
		// prepare start & end months
		if ($start == "current" || is_null($start) || !is_string($start))
			$start = date('Y-m-01');

		if (is_int($end))
		{
			$startMid  = date('Y-m-15', strtotime($start)); // get mid-day of month to prevent long months or short months from producing incorrect month values
			$ascending = $end > 0;

			if ($ascending)
				$end = date('Y-m-01', strtotime($startMid.' +'.$end.' months'));
			else
				$end = date('Y-m-01', strtotime($startMid.' -'.abs($end).' months'));
		} else {
			if ($end == "current")
				$end = date('Y-m-01');

			$ascending = strtotime($end) > strtotime($start);
		}

		// create list of months
		$options = [];
		$month   = $start;

		if ($ascending)
		{
			while (strtotime($month) <= strtotime($end))
			{
				$monthMid = date('Y-m-15', strtotime($month));

				if ($endDate)
					$date = $this->lastDayOfMonth($month);
				else
					$date = $month;

				$options[$date] = date($format, strtotime($date));
				$month = date('Y-m-01', strtotime($monthMid.' +1 month'));
			}
		}
		else
		{
			while (strtotime($month) >= strtotime($end))
			{
				$monthMid = date('Y-m-15', strtotime($month));

				if ($endDate)
					$date = $this->lastDayOfMonth($month);
				else
					$date = $month;

				$options[$date] = date($format, strtotime($date));
				$month = date('Y-m-01', strtotime($monthMid.' -1 month'));
			}
		}

		return $options;
	}

	/**
	 * Get the last day of the month. You can use the second argument to format the date (example: "F j, Y").
	 *
	 * @param  string  $date
	 * @param  mixed   $format
	 * @return string
	 */
	private function lastDayOfMonth($date = 'current', $format = false)
	{
		if ($date == "current") {
			$date = date('Y-m-d');
		} else {
			$date = date('Y-m-d', strtotime($date));
			$originalMonth = substr($date, 5, 2);
		}

		$year   = substr($date, 0, 4);
		$month  = substr($date, 5, 2);
		$day    = substr($date, 8, 2);
		$result = "";

		// prevent invalid dates having wrong month assigned (June 31 = July, etc...)
		if (isset($originalMonth) && $month != $originalMonth)
			$month = $originalMonth;

		if (in_array($month, ['01', '03', '05', '07', '08', '10', '12']))
		{
			$lastDay = 31;
		}
		else if (in_array($month, ['04', '06', '09', '11']))
		{
			$lastDay = 30;
		}
		else if ($month == "02")
		{
			if (($year/4) == round($year/4))
			{
				if (($year/100) == round($year/100))
				{
					if (($year/400) == round($year/400))
						$lastDay = 29;
					else
						$lastDay = 28;
				} else {
					$lastDay = 29;
				}
			} else {
				$lastDay = 28;
			}
		}

		$result = $year.'-'.$month.'-'.$lastDay;

		if ($format)
			$result = $this->date($result, $format);

		return $result;
	}

	/**
	 * Create a set of boolean options (Yes/No, On/Off, Up/Down...)
	 * You may pass a string like "Yes/No" or an array with just two options.
	 *
	 * @param  mixed   $options
	 * @param  boolean $startWithOne
	 * @return array
	 */
	public function booleanOptions($options = ['Yes', 'No'], $startWithOne = true)
	{
		// allow options to be set as a string like "Yes/No"
		if (is_string($options))
			$options = explode('/', $options);

		if (!isset($options[1]))
			$options[1] = "";

		if ($startWithOne)
			return [
				1 => $options[0],
				0 => $options[1],
			];
		else
			return [
				0 => $options[0],
				1 => $options[1],
			];
	}

	/**
	 * Get all error messages.
	 *
	 * @return array
	 */
	public function getErrors()
	{
		if (empty($this->errors))
		{
			foreach ($this->validationFields as $fieldName)
			{
				$error = $this->errorMessage($fieldName);

				if ($error)
					$this->errors[$fieldName] = $error;
			}
		}

		return $this->errors;
	}

	/**
	 * Set error messages from session data.
	 *
	 * @param  string  $sessionVar
	 * @return array
	 */
	public function setErrors($sessionVar = 'errors')
	{
		$this->errors = Session::get($sessionVar);

		if (is_object($this->errors) && get_class($this->errors) == "Illuminate\Support\ViewErrorBag")
		{
			$errors = [];

			foreach ($this->errors->getBag('default')->getMessages() as $field => $fieldErrors)
			{
				$errors[$field] = $fieldErrors[0];
			}

			$this->errors = $errors;
		}

		return $this->errors;
	}

	/**
	 * Reset error messages.
	 *
	 * @param  string  $sessionVar
	 * @return array
	 */
	public function resetErrors($sessionVar = 'errors')
	{
		if ($sessionVar)
			Session::forget($sessionVar);

		$this->errors = [];
	}

	/**
	 * Add an error class to an HTML attributes array if a validation error exists for the specified form field.
	 *
	 * @param  string  $name
	 * @param  array   $attributes
	 * @return array
	 */
	public function addErrorClass($name, $attributes = [])
	{
		if ($this->hasError($name)) // an error exists; add the error class
		{
			if (!isset($attributes['class']))
				$attributes['class'] = $this->getErrorClass();
			else
				$attributes['class'] .= " ".$this->getErrorClass();
		}

		return $attributes;
	}

	/**
	 * Add an error class to an HTML attributes array if a validation error exists for the specified form field.
	 *
	 * @return string
	 */
	public function getErrorClass()
	{
		return config('form.error.class');
	}

	/**
	 * Get an error class for a field if an error is present.
	 *
	 * @param  string  $name
	 * @param  boolean $inClass
	 * @return string
	 */
	public function errorClass($name, $inClass = false)
	{
		if (!$this->hasError($name))
			return "";

		if ($inClass)
			return ' '.$this->getErrorClass();
		else
			return ' class="'.$this->getErrorClass().'"';
	}

	/**
	 * Create error div for validation error if it exists for specified form field.
	 *
	 * @param  string  $name
	 * @param  boolean $alwaysExists
	 * @param  mixed   $replacementFieldName
	 * @param  mixed   $customMessage
	 * @return string
	 */
	public function error($name, $alwaysExists = false, $replacementFieldName = false, $customMessage = null)
	{
		if (substr($name, -1) == ".")
			$name = substr($name, 0, (strlen($name) - 1));

		if ($alwaysExists)
			$attr = ' id="'.$this->id($name).'-error"';
		else
			$attr = "";

		$message = $this->errorMessage($name, $replacementFieldName);

		if (!is_null($customMessage))
			$message = $customMessage;

		$errorElement = config('form.error.element');
		$errorClass   = config('form.error.element_class');

		if ($message && $message != "")
		{
			return '<'.$errorElement.' class="'.$errorClass.'"'.$attr.'>'.$message.'</'.$errorElement.'>' . "\n";
		}
		else
		{
			if ($alwaysExists)
				return '<'.$errorElement.' class="'.$errorClass.'"'.$attr.' style="display: none;"></'.$errorElement.'>' . "\n";
		}

		return "";
	}

	/**
	 * Get validation error message if it exists for specified form field. Modified to work with array fields.
	 *
	 * @param  string  $name
	 * @param  mixed   $replacementFieldName
	 * @param  boolean $ignoreIcon
	 * @return string
	 */
	public function errorMessage($name, $replacementFieldName = false, $ignoreIcon = false)
	{
		$errorMessage = false;

		// replace field name in error message with label if it exists
		$name = str_replace('(', '', str_replace(')', '', $name));
		$nameFormatted = $name;

		$specialReplacementNames = ['LOWERCASE', 'UPPERCASE', 'UPPERCASE-WORDS'];

		if ($replacementFieldName && is_string($replacementFieldName) && $replacementFieldName != ""
		&& !in_array($replacementFieldName, $specialReplacementNames))
		{
			$nameFormatted = $replacementFieldName;
		}
		else
		{
			if (empty($this->labels))
				$this->labels = Session::get('formLabels', []);

			if (isset($this->labels[$name]) && $this->labels[$name] != "")
				$nameFormatted = $this->labels[$name];
			else
				$nameFormatted = $this->nameToLabel($nameFormatted);

			if (substr($nameFormatted, -1) == ":")
				$nameFormatted = substr($nameFormatted, 0, (strlen($nameFormatted) - 1));

			$nameFormatted = $this->formatReplacementName($nameFormatted, $replacementFieldName);
		}

		if ($nameFormatted == strip_tags($nameFormatted))
			$nameFormatted = $this->entities($nameFormatted);

		// return error message if it already exists
		if (isset($this->errors[$name]))
			$errorMessage = str_replace($this->nameToLabel($name), $nameFormatted, $this->errors[$name]);

		// cycle through all validation instances to allow the ability to get error messages in root fields
		// as well as field arrays like "field[array]" (passed to errorMessage in the form of "field.array")
		foreach ($this->validation as $fieldName => $validation)
		{
			$valid = $validation->passes();

			if ($validation->messages())
			{
				$messages  = $validation->messages();
				$nameArray = explode('.', $name);

				if (count($nameArray) < 2)
				{
					if ($fieldName == "root" && $messages->first($name) != "")
					{
						$this->errors[$name] = str_replace(str_replace('_', ' ', $name), $nameFormatted, $messages->first($name));

						$errorMessage = $this->errors[$name];
					}
				}
				else
				{
					$last  = $nameArray[(count($nameArray) - 1)];
					$first = str_replace('.'.$nameArray[(count($nameArray) - 1)], '', $name);

					if ($replacementFieldName && is_string($replacementFieldName) && $replacementFieldName != ""
					&& !in_array($replacementFieldName, $specialReplacementNames))
					{
						$nameFormatted = $replacementFieldName;
					}
					else
					{
						if ($nameFormatted == $name)
							$nameFormatted = $this->entities(ucwords($last));

						if (substr($nameFormatted, -1) == ":")
							$nameFormatted = substr($nameFormatted, 0, (strlen($nameFormatted) - 2));

						$nameFormatted = $this->formatReplacementName($nameFormatted, $replacementFieldName);
					}

					if ($_POST && $fieldName == $first && $messages->first($last) != "")
					{
						$this->errors[$name] = str_replace(str_replace('_', ' ', $last), $nameFormatted, $messages->first($last));

						$errorMessage = $this->errors[$name];
					}
				}
			}
		}

		if ($errorMessage && !$ignoreIcon)
		{
			$errorIcon = config('form.error.icon');

			if ($errorIcon && !preg_match("/icon/", $errorMessage) && !preg_match("/fa\-/", $errorMessage))
			{
				$errorMessage = $this->icon($errorIcon).' '.$errorMessage;
			}
		}

		return $errorMessage;
	}

	/**
	 * Get an error class for a field if an error is present.
	 *
	 * @param  string  $name
	 * @return boolean
	 */
	public function hasError($name)
	{
		return $this->errorMessage($name) != false;
	}

	/**
	 * Format replacement name for error messages.
	 *
	 * @param  string  $name
	 * @param  mixed   $replacementName
	 * @return string
	 */
	private function formatReplacementName($name, $replacementName)
	{
		if ($replacementName == "LOWERCASE")
			$name = strtolower($name);

		if ($replacementName == "UPPERCASE")
			$name = strtoupper($name);

		if ($replacementName == "UPPERCASE-WORDS")
			$name = ucwords(strtolower($name));

		return $name;
	}

	/**
	 * Get JSON encoded errors for formation.js.
	 *
	 * @param  string  $errors
	 * @return string
	 */
	public function getJsonErrors($session = 'errors')
	{
		$errors = $this->setErrors($session);

		if (empty($errors))
			$errors = [];

		return str_replace('\\"', '\\\"', json_encode($errors));
	}

	/**
	 * Get JSON encoded errors for formation.js.
	 *
	 * @param  string  $errors
	 * @return string
	 */
	public function getJsonErrorSettings($session = 'errors')
	{
		$errorSettings = $this->formatSettingsForJs(config('form.error'));

		return json_encode($errorSettings);
	}

	/**
	 * Format settings array for Javascript.
	 *
	 * @param  array   $settings
	 * @return array
	 */
	private function formatSettingsForJs($settings)
	{
		if (is_array($settings))
		{
			foreach ($settings as $setting => $value)
			{
				$settingOriginal = $setting;

				if ($setting == "class") // avoid JS "class" attribute conflict
					$setting = "classAttribute";

				$setting = $this->dashedToCamelCase($setting);

				if ($setting != $settingOriginal && isset($settings[$settingOriginal]))
					unset($settings[$settingOriginal]);

				$settings[$setting] = $this->formatSettingsForJs($value);
			}
		}

		return $settings;
	}

	/**
	 * Create icon markup.
	 *
	 * @param  mixed   $icon
	 * @return mixed
	 */
	public function icon($icon = null)
	{
		if (is_null($icon))
			return null;

		$iconElement     = config('html.icon.element');
		$iconClassPrefix = config('html.icon.class_prefix');

		if (is_null($iconElement))
			$iconElement = "i";

		if (is_null($iconClassPrefix))
			$iconClassPrefix = "fa fa-";

		return '<'.$iconElement.' class="'.$iconClassPrefix.$icon.'"></'.$iconElement.'>';
	}

	/**
	 * Turn a dash formatted string into a camel case formatted string.
	 *
	 * @param  string  $string
	 * @return string
	 */
	public function dashedToCamelCase($string)
	{
		return camel_case(str_replace('-', '_', $string));
	}

	/**
	 * Get the validators array.
	 *
	 */
	public function getValidation()
	{
		return $this->validation;
	}

	/**
	 * Create an HTML submit input element.
	 *
	 * @param  string  $value
	 * @param  array   $attributes
	 * @return string
	 */
	public function submit($value = 'Submit', $attributes = [])
	{
		$attributes['value'] = $value;

		return $this->input('submit', null, $attributes);
	}

	/**
	 * Create an HTML reset input element.
	 *
	 * @param  string  $value
	 * @param  array   $attributes
	 * @return string
	 */
	public function reset($value = null, $attributes = [])
	{
		$attributes['value'] = $value;

		return $this->input('reset', null, $attributes);
	}

	/**
	 * Create an HTML image input element.
	 *
	 * <code>
	 *		// Create an image input element
	 *		echo Form::image('img/submit.png');
	 * </code>
	 *
	 * @param  string  $url
	 * @param  string  $name
	 * @param  array   $attributes
	 * @return string
	 */
	public function image($url, $name = null, $attributes = [])
	{
		$attributes['src'] = URL::toAsset($url);

		return $this->input('image', $name, $attributes);
	}

	/**
	 * Create an HTML button element.
	 *
	 * @param  string  $value
	 * @param  array   $attributes
	 * @return string
	 */
	public function button($value = null, $attributes = [])
	{
		if (!isset($attributes['class']))
			$attributes['class'] = 'btn btn-default';
		else
			$attributes['class'] .= ' btn btn-default';

		// add icon class if icon was present in label
		if (preg_match('/\[ICON:(.*)\]/i', $value))
		{
			$iconClass = "icon";

			if (isset($attributes['class']) && $attributes['class'] != "")
				$attributes['class'] .= ' '.$iconClass;
			else
				$attributes['class'] = $iconClass;
		}

		if ($value == strip_tags($value))
			$value = $this->entities($value);

		return '<button'.$this->attributes($attributes).'>'.$value.'</button>' . "\n";
	}

	/**
	 * Create a label for a submit function based on a resource controller URL.
	 *
	 * @param  mixed   $itemName
	 * @param  mixed   $update
	 * @param  mixed   $icon
	 * @return string
	 */
	public function submitResource($itemName = null, $update = null, $icon = null)
	{
		// if null, check config button icon config setting
		if (is_null($icon))
			$icon = config('form.auto_button_icon');

		if (is_null($update))
			$update = $this->updateResource();

		if ($update)
		{
			$label = trans('formation::labels.update');

			if (is_bool($icon) && $icon)
				$icon = config('form.icons.update');
		}
		else
		{
			$label = trans('formation::labels.create');

			if (is_bool($icon) && $icon)
				$icon = config('form.icons.create');
		}

		// add icon code
		if (is_string($icon) && $icon != "")
			$label = '[ICON: '.$icon.']'.$label;

		if (!is_null($itemName) && $itemName != "")
			$label .= ' '.$itemName;

		return $label;
	}

	/**
	 * Get the status create / update status from the resource controller URL.
	 *
	 * @param  mixed   $route
	 * @return bool
	 */
	public function updateResource($route = null)
	{
		$route = $this->route($route);

		// set method based on route
		if (substr($route[0], -5) == ".edit")
			return true;
		else
			return false;
	}

	/**
	 * Parse the form action method.
	 *
	 * @param  string  $method
	 * @return string
	 */
	protected function getMethod($method)
	{
		$method = strtoupper($method);

		return $method != 'GET' ? 'POST' : $method;
	}

	/**
	 * Get the form action from the options.
	 *
	 * @param  array   $options
	 * @return string
	 */
	protected function getAction(array $options)
	{
		// We will also check for a "route" or "action" parameter on the array so that
		// developers can easily specify a route or controller action when creating
		// a form providing a convenient interface for creating the form actions.
		if (isset($options['url']))
		{
			return $this->getUrlAction($options['url']);
		}

		if (isset($options['route']))
		{
			return $this->getRouteAction($options['route']);
		}

		// If an action is available, we are attempting to open a form to a controller
		// action route. So, we will use the URL generator to get the path to these
		// actions and return them from the method. Otherwise, we'll use current.
		elseif (isset($options['action']))
		{
			return $this->getControllerAction($options['action']);
		}

		return $this->url->current();
	}

	/**
	 * Get the action for a "url" option.
	 *
	 * @param  array|string  $options
	 * @return string
	 */
	protected function getUrlAction($options)
	{
		if (is_array($options))
		{
			return $this->url->to($options[0], array_slice($options, 1));
		}

		return $this->url->to($options);
	}

	/**
	 * Get the action for a "route" option.
	 *
	 * @param  array|string  $options
	 * @return string
	 */
	protected function getRouteAction($options)
	{
		if (is_array($options))
		{
			return $this->url->route($options[0], array_slice($options, 1));
		}

		return $this->url->route($options);
	}

	/**
	 * Get the action for an "action" option.
	 *
	 * @param  array|string  $options
	 * @return string
	 */
	protected function getControllerAction($options)
	{
		if (is_array($options))
		{
			return $this->url->action($options[0], array_slice($options, 1));
		}

		return $this->url->action($options);
	}

	/**
	 * Get the form appendage for the given method.
	 *
	 * @param  string  $method
	 * @return string
	 */
	protected function getAppendage($method)
	{
		list($method, $appendage) = array(strtoupper($method), '');

		// If the HTTP method is in this list of spoofed methods, we will attach the
		// method spoofer hidden input to the form. This allows us to use regular
		// form to initiate PUT and DELETE requests in addition to the typical.
		if (in_array($method, $this->spoofedMethods))
		{
			$appendage .= $this->hidden('_method', ['value' => $method]);
		}

		// If the method is something other than GET we will go ahead and attach the
		// CSRF token to the form, as this can't hurt and is convenient to simply
		// always have available on every form the developers creates for them.
		if ($method != 'GET')
		{
			$appendage .= $this->token();
		}

		return $appendage;
	}

	/**
	 * Get the ID attribute for a field name.
	 *
	 * @param  string  $name
	 * @param  array   $attributes
	 * @return string
	 */
	public function getIdAttribute($name, $attributes)
	{
		if (array_key_exists('id', $attributes))
		{
			return $attributes['id'];
		}

		if (in_array($name, $this->labels))
		{
			return $name;
		}
	}

	/**
	 * Get the value that should be assigned to the field.
	 *
	 * @param  string  $name
	 * @param  string  $value
	 * @return string
	 */
	public function getValueAttribute($name, $value = null)
	{
		if (is_null($name))
			return $value;

		if (!is_null($this->old($name)))
			return $this->old($name);

		if (!is_null($value))
			return $value;

		if (isset($this->model))
			return $this->getModelValueAttribute($name);

		return "";
	}

	/**
	 * Get the model value that should be assigned to the field.
	 *
	 * @param  string  $name
	 * @return string
	 */
	protected function getModelValueAttribute($name)
	{
		if (is_object($this->model))
			return object_get($this->model, $this->transformKey($name));

		elseif (is_array($this->model))
			return array_get($this->model, $this->transformKey($name));
	}

	/**
	 * Get a value from the session's old input.
	 *
	 * @param  string  $name
	 * @return string
	 */
	public function old($name = null)
	{
		if (!is_null($this->session))
		{
			$name = !is_null($name) ? $this->transformKey($name) : null;

			return $this->session->getOldInput($name);
		}

		return !is_null($name) ? "" : [];
	}

	/**
	 * Determine if the old input is empty.
	 *
	 * @return bool
	 */
	public function oldInputIsEmpty()
	{
		return !is_null($this->session) && count($this->session->getOldInput()) == 0;
	}

	/**
	 * Transform key from array to dot syntax.
	 *
	 * @param  string  $key
	 * @return string
	 */
	protected function transformKey($key)
	{
		return str_replace(['.', '[]', '[', ']'], ['_', '', '.', ''], $key);
	}

	/**
	 * Get the session store implementation.
	 *
	 * @return  \Illuminate\Session\Store  $session
	 */
	public function getSessionStore()
	{
		return $this->session;
	}

	/**
	 * Set the session store implementation.
	 *
	 * @param  \Illuminate\Session\Store  $session
	 * @return $this
	 */
	public function setSessionStore(\Illuminate\Session\Store $session)
	{
		$this->session = $session;

		return $this;
	}

	/**
	 * Get the date format for populating date fields.
	 *
	 * @return string
	 */
	public function getDateFormat()
	{
		return config('form.format.date');
	}

	/**
	 * Get the date-time format for populating date-time fields.
	 *
	 * @return string
	 */
	public function getDateTimeFormat()
	{
		return config('form.format.datetime');
	}

	/**
	 * Get the application encoding.
	 *
	 * @return string
	 */
	protected function encoding()
	{
		return $this->encoding ?: $this->encoding = config('form.encoding');
	}

}<|MERGE_RESOLUTION|>--- conflicted
+++ resolved
@@ -5,12 +5,9 @@
 		A powerful form creation and form data saving composer package for Laravel 5.
 
 		created by Cody Jassman
-		version 1.3.18
-<<<<<<< HEAD
+		version 1.3.19
+
 		last updated January 30, 2018
-=======
-		last updated January 17, 2018
->>>>>>> e75e85b3
 ----------------------------------------------------------------------------------------------------------*/
 
 use Illuminate\Routing\UrlGenerator;
